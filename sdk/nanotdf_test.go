package sdk

import (
	"bytes"
	"io"
	"testing"
)

//// nanotdfEqual compares two nanoTdf structures for equality.
//func nanoTDFEqual(a, b *NanoTDFHeader) bool {
//	// Compare magicNumber field
//	if a.magicNumber != b.magicNumber {
//		return false
//	}
//
//	// Compare kasURL field
//	if a.kasURL.protocol != b.kasURL.protocol || a.kasURL.getLength() != b.kasURL.getLength() || a.kasURL.body != b.kasURL.body {
//		return false
//	}
//
//	// Compare binding field
//	if a.binding.useEcdsaBinding != b.binding.useEcdsaBinding || a.binding.padding != b.binding.padding || a.binding.eccMode != b.binding.eccMode {
//		return false
//	}
//
//	// Compare sigCfg field
//	if a.sigCfg.hasSignature != b.sigCfg.hasSignature || a.sigCfg.signatureMode != b.sigCfg.signatureMode || a.sigCfg.cipher != b.sigCfg.cipher {
//		return false
//	}
//
//	// Compare policy field
//	if a.policy.body.mode != b.policy.body.mode || !policyBodyEqual(a.policy.body, b.policy.body) || !eccSignatureEqual(a.policy.binding, b.policy.binding) {
//		return false
//	}
//
//	// Compare EphemeralPublicKey field
//	if !bytes.Equal(a.EphemeralPublicKey.Key, b.EphemeralPublicKey.Key) {
//		return false
//	}
//
//	// If all comparisons passed, the structures are equal
//	return true
//}
//
//// policyBodyEqual compares two PolicyBody instances for equality.
//func policyBodyEqual(a, b PolicyBody) bool {
//	// Compare based on the concrete type of PolicyBody
//	switch a.mode {
//	case policyTypeRemotePolicy:
//		return remotePolicyEqual(a.rp, b.rp)
//	case policyTypeEmbeddedPolicyPlainText:
//	case policyTypeEmbeddedPolicyEncrypted:
//	case policyTypeEmbeddedPolicyEncryptedPolicyKeyAccess:
//		return embeddedPolicyEqual(a.ep, b.ep)
//	}
//	return false
//}
//
//// remotePolicyEqual compares two remotePolicy instances for equality.
//func remotePolicyEqual(a, b remotePolicy) bool {
//	// Compare url field
//	if a.url.protocol != b.url.protocol || a.url.getLength() != b.url.getLength() || a.url.body != b.url.body {
//		return false
//	}
//	return true
//}
//
//// embeddedPolicyEqual compares two embeddedPolicy instances for equality.
//func embeddedPolicyEqual(a, b embeddedPolicy) bool {
//	// Compare lengthBody and body fields
//	return a.lengthBody == b.lengthBody && a.body == b.body
//}
//
//// eccSignatureEqual compares two eccSignature instances for equality.
//func eccSignatureEqual(a, b *eccSignature) bool {
//	// Compare value field
//	return bytes.Equal(a.value, b.value)
//}
//
//func init() {
//	// Register the remotePolicy type with gob
//	gob.Register(&remotePolicy{})
//}
//
//func TestReadNanoTDFHeader(t *testing.T) {
//	// Prepare a sample nanoTdf structure
//	goodHeader := NanoTDFHeader{
//		magicNumber: [3]byte{'L', '1', 'L'},
//		kasURL: ResourceLocator{
//			protocol: urlProtocolHTTPS,
//			body:     "kas.virtru.com",
//		},
//		binding: bindingConfig{
//			useEcdsaBinding: true,
//			padding:         0,
//			eccMode:     ocrypto.ECCModeSecp256r1,
//		},
//		sigCfg: signatureConfig{
//			hasSignature:  true,
//			signatureMode: ocrypto.ECCModeSecp256r1,
//			cipher:        cipherModeAes256gcm64Bit,
//		},
//		policy: policyInfo{
//			body: PolicyBody{
//				mode: policyTypeRemotePolicy,
//				rp: remotePolicy{
//					url: ResourceLocator{
//						protocol: urlProtocolHTTPS,
//						body:     "kas.virtru.com/policy",
//					},
//				},
//			},
//			binding: &eccSignature{
//				value: []byte{181, 228, 19, 166, 2, 17, 229, 241},
//			},
//		},
//		EphemeralPublicKey: eccKey{
//			Key: []byte{123, 34, 52, 160, 205, 63, 54, 255, 123, 186, 109,
//				143, 232, 223, 35, 246, 44, 157, 9, 53, 111, 133,
//				130, 248, 169, 207, 21, 18, 108, 138, 157, 164, 108},
//		},
//	}
//
//	// Serialize the sample nanoTdf structure into a byte slice using gob
//	file, err := os.Open("nanotdfspec.ntdf")
//	if err != nil {
//		t.Fatalf("Cannot open nanoTdf file: %v", err)
//	}
//	defer file.Close()
//
//	var resultHeader NanoTDFHeader
//	err = resultHeader.ReadNanoTDFHeader(file)
//	if err != nil {
//		t.Fatalf("Error while reading nanoTdf header: %v", err)
//	}
//
//	// Compare the result with the original nanoTdf structure
//	if !nanoTDFEqual(&resultHeader, &goodHeader) {
//		t.Error("Result does not match the expected nanoTdf structure.")
//	}
//}

const (
	sdkPrivateKey = `-----BEGIN PRIVATE KEY-----
MIGHAgEAMBMGByqGSM49AgEGCCqGSM49AwEHBG0wawIBAQQg1HjFYV8D16BQszNW
6Hx/JxTE53oqk5/bWaIj4qV5tOyhRANCAAQW1Hsq0tzxN6ObuXqV+JoJN0f78Em/
PpJXUV02Y6Ex3WlxK/Oaebj8ATsbfaPaxrhyCWB3nc3w/W6+lySlLPn5
-----END PRIVATE KEY-----`

	//	sdkPublicKey = `-----BEGIN PUBLIC KEY-----
	// MFkwEwYHKoZIzj0CAQYIKoZIzj0DAQcDQgAEFtR7KtLc8Tejm7l6lfiaCTdH+/BJ
	// vz6SV1FdNmOhMd1pcSvzmnm4/AE7G32j2sa4cglgd53N8P1uvpckpSz5+Q==
	// -----END PUBLIC KEY-----`

	//	kasPrivateKey = `-----BEGIN PRIVATE KEY-----
	// MIGHAgEAMBMGByqGSM49AgEGCCqGSM49AwEHBG0wawIBAQQgu2Hmm80uUzQB1OfB
	// PyMhWIyJhPA61v+j0arvcLjTwtqhRANCAASHCLUHY4szFiVV++C9+AFMkEL2gG+O
	// byN4Hi7Ywl8GMPOAPcQdIeUkoTd9vub9PcuSj23I8/pLVzs23qhefoUf
	// -----END PRIVATE KEY-----`

	kasPublicKey = `-----BEGIN PUBLIC KEY-----
MFkwEwYHKoZIzj0CAQYIKoZIzj0DAQcDQgAEhwi1B2OLMxYlVfvgvfgBTJBC9oBv
jm8jeB4u2MJfBjDzgD3EHSHlJKE3fb7m/T3Lko9tyPP6S1c7Nt6oXn6FHw==
-----END PUBLIC KEY-----`
)

//func TestNanoTdfWriteHeader(t *testing.T) {
//	compressedPubKey := [...]byte{
//		0x03, 0x16, 0xd4, 0x7b, 0x2a, 0xd2, 0xdc, 0xf1, 0x37, 0xa3, 0x9b, 0xb9, 0x7a, 0x95, 0xf8, 0x9a,
//		0x09, 0x37, 0x47, 0xfb, 0xf0, 0x49, 0xbf, 0x3e, 0x92, 0x57, 0x51, 0x5d, 0x36, 0x63, 0xa1, 0x31,
//		0xdd,
//	}
//
//	expectedHeader := [...]byte{
//		0x4c, 0x31, 0x4c, 0x01, 0x12, 0x61, 0x70, 0x69, 0x2e, 0x65, 0x78, 0x61, 0x6d, 0x70, 0x6c, 0x2e,
//		0x63, 0x6f, 0x6d, 0x2f, 0x6b, 0x61, 0x73, 0x00, 0x00, 0x00, 0x01, 0x56, 0x61, 0x70, 0x69, 0x2d,
//		0x64, 0x65, 0x76, 0x65, 0x6c, 0x6f, 0x70, 0x30, 0x31, 0x2e, 0x64, 0x65, 0x76, 0x65, 0x6c, 0x6f,
//		0x70, 0x2e, 0x76, 0x69, 0x72, 0x74, 0x72, 0x75, 0x2e, 0x63, 0x6f, 0x6d, 0x2f, 0x61, 0x63, 0x6d,
//		0x2f, 0x61, 0x70, 0x69, 0x2f, 0x70, 0x6f, 0x6c, 0x69, 0x63, 0x69, 0x65, 0x73, 0x2f, 0x31, 0x61,
//		0x31, 0x64, 0x35, 0x65, 0x34, 0x32, 0x2d, 0x62, 0x66, 0x39, 0x31, 0x2d, 0x34, 0x35, 0x63, 0x37,
//		0x2d, 0x61, 0x38, 0x36, 0x61, 0x2d, 0x36, 0x31, 0x64, 0x35, 0x33, 0x33, 0x31, 0x63, 0x31, 0x66,
//		0x35, 0x35, 0x33, 0x31, 0x63, 0x31, 0x66, 0x35, 0x35, 0x00, 0x03, 0x16, 0xd4, 0x7b, 0x2a, 0xd2,
//		0xdc, 0xf1, 0x37, 0xa3, 0x9b, 0xb9, 0x7a, 0x95, 0xf8, 0x9a, 0x09, 0x37, 0x47, 0xfb, 0xf0, 0x49,
//		0xbf, 0x3e, 0x92, 0x57, 0x51, 0x5d, 0x36, 0x63, 0xa1, 0x31, 0xdd,
//	}
//
//	kasUrl := "https://api.exampl.com/kas"
//
//	remotePolicyUrl := "https://api-develop01.develop.virtru.com/acm/api/policies/1a1d5e42-bf91-45c7-a86a-61d5331c1f55"
//
//	policyBinding := [...]byte{0x33, 0x31, 0x63, 0x31, 0x66, 0x35, 0x35, 0x00}
//
//	{ // Construct empty header - encrypt use case
//		var err error
//		config := NanoTDFConfig{}
//
//		err = config.kasURL.setUrl(kasUrl)
//		if err != nil {
//			t.Fatalf("Cannot set policy url: %v", err)
//		}
//
//		config.eccMode = ocrypto.ECCModeSecp256r1
//
//		config.sigCfg = deserializeSignatureCfg(0x00) // no signature and AES_256_GCM_64_TAG
//
//		config.mKasPublicKey = kasPublicKey
//		config.privateKey = sdkPrivateKey
//
//		config.binding = deserializeBindingCfg(0x00)
//
//		var policyUrl ResourceLocator
//		err = policyUrl.setUrl(remotePolicyUrl)
//		if err != nil {
//			t.Fatalf("Cannot set policy url: %v", err)
//		}
//
//		policyBody := PolicyBody{mode: policyTypeRemotePolicy, rp: remotePolicy{url: policyUrl}}
//
//		polInfo := policyInfo{body: policyBody, binding: nil}
//		config.policy = polInfo
//
//		// Copy pre-built compressed public key
//		var epk eccKey
//		epk.Key = make([]byte, len(compressedPubKey))
//
//		// TODO FIXME - has to be a better way of copying this fixed data in
//		var i int
//		for _, b := range compressedPubKey {
//			epk.Key[i] = b
//			i++
//		}
//		config.EphemeralPublicKey = epk
//
//		var header NanoTDFHeader
//		err = createHeader(&header, &config)
//		if err != nil {
//			t.Fatalf("Cannot create nanoTdf header: %v", err)
//		}
//
//		// Copy pre-built policy binding
//		header.policyBinding = make([]byte, len(policyBinding))
//		i = 0
//		for _, b := range policyBinding {
//			header.policyBinding[i] = b
//			i++
//		}
//
//		headerLength := header.getLength()
//		headerBuffer := bytes.NewBuffer(make([]byte, 0, headerLength))
//		hbWriter := bufio.NewWriter(headerBuffer)
//
//		err = writeHeader(&header, hbWriter)
//		if err != nil {
//			t.Fatalf("Cannot write nanoTdf header: %v", err)
//		}
//
//		err = hbWriter.Flush()
//		if err != nil {
//			t.Fatalf("Cannot flush nanoTdf header: %v", err)
//		}
//
//		// Check length
//		if uint64(len(expectedHeader)) != headerLength {
//			t.Logf("Wrong header length. Expected %d, got %d", len(expectedHeader), headerLength)
//		}
//
//		// Check content
//		i = 0
//		hbReader := bufio.NewReader(headerBuffer)
//		for _, b := range expectedHeader {
//			hb, err := hbReader.ReadByte()
//			if err != nil {
//				t.Fatalf("Cannot read nanoTdf header buffer: %v", err)
//			}
//			if b != hb {
//				//t.Fatalf("Unexpected header byte read: offset %d expected %v, got %v", i, b, hb)
//				t.Logf("Unexpected header byte read: offset %d expected %v, got %v", i, b, hb)
//			}
//			i++
//		}
//	}
//
//	// result, err := ReadNanoTDFHeader(file)
//	// if err != nil {
//	//	t.Fatalf("Error while reading nanoTdf header: %v", err)
//	// }
//}
//
//func NotTestNanoTDFEncryptFile(t *testing.T) {
//	infile, err := os.Open("nanotest1.txt")
//	if err != nil {
//		t.Fatal(err)
//	}
//
//	// try to delete the output file in case it exists already - ignore error if it doesn't exist
//	_ = os.Remove("nanotest1.ntdf")
//
//	outfile, err := os.Create("nanotest1.ntdf")
//	if err != nil {
//		t.Fatal(err)
//	}
//
//	// TODO - populate config properly
//	var kasURL = "https://kas.virtru.com/kas"
//	var config NanoTDFConfig
//	config.bufferSize = 8192 * 1024
//	err = config.kasURL.setUrl(kasURL)
//	if err != nil {
//		t.Fatal(err)
//	}
//	config.privateKey = sdkPrivateKey
//	config.mKasPublicKey = kasPublicKey
//	config.eccMode = ocrypto.ECCModeSecp256r1
//
//	err = NanoTDFEncryptFile(infile, outfile, config)
//	if err != nil {
//		t.Fatal(err)
//	}
//}
//
//func TestCreateNanoTDF(t *testing.T) {
//
//	infile, err := os.Open("nanotest1.txt")
//	if err != nil {
//		t.Fatal(err)
//	}
//
//	// try to delete the output file in case it exists already - ignore error if it doesn't exist
//	_ = os.Remove("nanotest1.ntdf")
//
//	outfile, err := os.Create("nanotest1.ntdf")
//	if err != nil {
//		t.Fatal(err)
//	}
//
//	// TODO - populate config properly
//	var kasURL = "https://kas.virtru.com/kas"
//	var config NanoTDFConfig
//	config.bufferSize = 8192 * 1024
//	config.kasURL.body = kasURL               // TODO - check for excessive length here
//	config.kasURL.protocol = urlProtocolHTTPS // TODO FIXME - should be derived from URL
//	config.privateKey = sdkPrivateKey
//	config.mKasPublicKey = kasPublicKey
//	config.eccMode = ocrypto.ECCModeSecp256r1
//
//	_, err = CreateNanoTDF(outfile, infile, config)
//	if err != nil {
//		t.Fatal(err)
//	}
//}

func TestInt24(t *testing.T) {

	b := [...]uint32{0, 16, 1234, 99999, 837434, 16777215}
	for _, value := range b {

		uint24AsBytes := UInt32ToUInt24(value)
		int24 := UInt24ToUInt32(uint24AsBytes)
		//println(value)
		//println(int24)
		if value != int24 {
			t.Fatalf("Int24 test failed")
		}
	}
}

func TestNanoTDFCreate(t *testing.T) {

	attributes := []string{
		"https://example.com/attr/Classification/value/S",
		"https://example.com/attr/Classification/value/X",
	}

	nanoTDFCOnfig, err := NewNanoTDFConfig()
	if err != nil {
		t.Fatalf("Cannot create config: %v", err)
	}

	err = nanoTDFCOnfig.SetKasUrl("https://kas.virtru.com")
	if err != nil {
		t.Fatalf("Cannot set KasUrl: %v", err)
	}
	nanoTDFCOnfig.SetAttributes(attributes)

	// max nanoTDF size = 16777215
	b := [...]uint32{0, 16, 1234, 99999, 837434, 16777181}
	for _, size := range b {
		inBuf := bytes.NewBuffer(make([]byte, size))

		bufReader := bytes.NewReader(inBuf.Bytes())
		tdfBuf := bytes.Buffer{}

		tdfSize, err := CreateNanoTDF(io.Writer(&tdfBuf), bufReader, *nanoTDFCOnfig)
		if err != nil {
			t.Fatalf("CreateNanoTDF failed: %v", err)
		}
		println(tdfSize)

		inBuf = bytes.NewBuffer(tdfBuf.Bytes())
		nanoTDFReader := bytes.NewReader(inBuf.Bytes())
		outBuf := bytes.Buffer{}
		dataSize, err := ReadNanoTDF(io.Writer(&outBuf), nanoTDFReader)
		if err != nil {
			t.Fatalf("ReadNanoTDF failed: %v", err)
		}
		println(dataSize)
	}

	plaintText := "virtru!!"
	inBuf := bytes.NewBufferString(plaintText)
	bufReader := bytes.NewReader(inBuf.Bytes())
	tdfBuf := bytes.Buffer{}

	tdfSize, err := CreateNanoTDF(io.Writer(&tdfBuf), bufReader, *nanoTDFCOnfig)
	if err != nil {
<<<<<<< HEAD
		t.Fatalf("Error from CreateNanoTDF: %v", err)
=======
		t.Fatalf("CreateNanoTDF failed: %v", err)
>>>>>>> fc9af08c
	}
	println(tdfSize)
<<<<<<< HEAD
}

func TestNanoTDFRoundTrip(t *testing.T) {
	plaintText := "virtru!!"
	attributes := []string{
		"https://example.com/attr/Classification/value/S",
		"https://example.com/attr/Classification/value/X",
	}

	nanoTDFConfig, err := NewNanoTDFConfig()
	if err != nil {
		t.Fatalf("Cannot create config: %v", err)
	}

	err = nanoTDFConfig.SetKasUrl("https://kas.virtru.com")
	if err != nil {
		t.Fatalf("Cannot set KasUrl: %v", err)
	}
	nanoTDFConfig.SetAttributes(attributes)

	inBuf := bytes.NewBufferString(plaintText)
	bufReader := bytes.NewReader(inBuf.Bytes())
	tdfBuf := bytes.Buffer{}
	var tdfWriter = io.Writer(&tdfBuf)

	_, err = CreateNanoTDF(tdfWriter, bufReader, *nanoTDFConfig)
	if err != nil {
		t.Fatalf("Error from CreateNanoTDF: %v", err)
	}

	outPlaintextBuf := bytes.NewBuffer(make([]byte, 128))
	outPlaintextBufWriter := io.Writer(outPlaintextBuf)

	tdfSizeRead, err := ReadNanoTDF(outPlaintextBufWriter, io.Reader(&tdfBuf))
	if err != nil {
		t.Fatalf("Error from ReadNanoTDF: %v", err)
	}

	if tdfSizeRead != int32(len(plaintText)) {
		t.Fatalf("Incorrect number of bytes read")
	}

=======

	inBuf = bytes.NewBuffer(tdfBuf.Bytes())
	nanoTDFReader := bytes.NewReader(inBuf.Bytes())
	outBuf := bytes.Buffer{}
	dataSize, err := ReadNanoTDF(io.Writer(&outBuf), nanoTDFReader)
	if err != nil {
		t.Fatalf("ReadNanoTDF failed: %v", err)
	}
	println(dataSize)
>>>>>>> fc9af08c
}<|MERGE_RESOLUTION|>--- conflicted
+++ resolved
@@ -376,10 +376,7 @@
 		t.Fatalf("Cannot create config: %v", err)
 	}
 
-	err = nanoTDFCOnfig.SetKasUrl("https://kas.virtru.com")
-	if err != nil {
-		t.Fatalf("Cannot set KasUrl: %v", err)
-	}
+	nanoTDFCOnfig.SetKasUrl("https://kas.virtru.com")
 	nanoTDFCOnfig.SetAttributes(attributes)
 
 	// max nanoTDF size = 16777215
@@ -413,57 +410,9 @@
 
 	tdfSize, err := CreateNanoTDF(io.Writer(&tdfBuf), bufReader, *nanoTDFCOnfig)
 	if err != nil {
-<<<<<<< HEAD
-		t.Fatalf("Error from CreateNanoTDF: %v", err)
-=======
 		t.Fatalf("CreateNanoTDF failed: %v", err)
->>>>>>> fc9af08c
 	}
 	println(tdfSize)
-<<<<<<< HEAD
-}
-
-func TestNanoTDFRoundTrip(t *testing.T) {
-	plaintText := "virtru!!"
-	attributes := []string{
-		"https://example.com/attr/Classification/value/S",
-		"https://example.com/attr/Classification/value/X",
-	}
-
-	nanoTDFConfig, err := NewNanoTDFConfig()
-	if err != nil {
-		t.Fatalf("Cannot create config: %v", err)
-	}
-
-	err = nanoTDFConfig.SetKasUrl("https://kas.virtru.com")
-	if err != nil {
-		t.Fatalf("Cannot set KasUrl: %v", err)
-	}
-	nanoTDFConfig.SetAttributes(attributes)
-
-	inBuf := bytes.NewBufferString(plaintText)
-	bufReader := bytes.NewReader(inBuf.Bytes())
-	tdfBuf := bytes.Buffer{}
-	var tdfWriter = io.Writer(&tdfBuf)
-
-	_, err = CreateNanoTDF(tdfWriter, bufReader, *nanoTDFConfig)
-	if err != nil {
-		t.Fatalf("Error from CreateNanoTDF: %v", err)
-	}
-
-	outPlaintextBuf := bytes.NewBuffer(make([]byte, 128))
-	outPlaintextBufWriter := io.Writer(outPlaintextBuf)
-
-	tdfSizeRead, err := ReadNanoTDF(outPlaintextBufWriter, io.Reader(&tdfBuf))
-	if err != nil {
-		t.Fatalf("Error from ReadNanoTDF: %v", err)
-	}
-
-	if tdfSizeRead != int32(len(plaintText)) {
-		t.Fatalf("Incorrect number of bytes read")
-	}
-
-=======
 
 	inBuf = bytes.NewBuffer(tdfBuf.Bytes())
 	nanoTDFReader := bytes.NewReader(inBuf.Bytes())
@@ -473,5 +422,4 @@
 		t.Fatalf("ReadNanoTDF failed: %v", err)
 	}
 	println(dataSize)
->>>>>>> fc9af08c
 }