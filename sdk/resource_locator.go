package sdk

import (
	"encoding/binary"
	"errors"
	"fmt"
	"io"
	"strconv"
	"strings"
)

// ============================================================================================================
// Support for serializing/deserializing URLS for nano usage
//
// If an URL is specified as "https://some.site.com/endpoint"
// the storage format for this is to strip off the leading "https://" prefix and encode as 0 (or 1 for http)
// followed by the run-length-prefixed body value
// ============================================================================================================

// ResourceLocator - structure to contain a protocol + body comprising an URL
type ResourceLocator struct {
	protocol protocolHeader // See protocolHeader values below
	// body URL without protocol scheme
	body string
	// identifier unique to this URL
	identifier string
}

// protocolHeader - shorthand for protocol prefix on fully qualified url
// also specifies the optional resource identifier - current usage is a key identifier
type protocolHeader uint8

func (h protocolHeader) identifierLength() int {
	switch h & 0xF0 { //nolint:nolintlint,exhaustive // overloaded
	case identifierNone, urlProtocolHTTPS:
		return identifierNoneLength
	case identifier2Byte:
		return identifier2ByteLength
	case identifier8Byte:
		return identifier8ByteLength
	case identifier32Byte:
		return identifier32ByteLength
	default:
		return 0
	}
}

const (
	kMaxBodyLen int = 255
	// kPrefixHTTPS identifier field is size of 0 bytes (not present)
	kPrefixHTTPS     string         = "https://"
	kPrefixHTTP      string         = "http://"
	urlProtocolHTTP  protocolHeader = 0x0
	urlProtocolHTTPS protocolHeader = 0x1
	// urlProtocolUnreserved   protocolHeader = 0x2
	// urlProtocolSharedRes protocolHeader = 0xf
	// identifier
	identifierNone   protocolHeader = 0 << 4
	identifier2Byte  protocolHeader = 1 << 4
	identifier8Byte  protocolHeader = 2 << 4
	identifier32Byte protocolHeader = 3 << 4
	// length
	identifierNoneLength   int = 0
	identifier2ByteLength  int = 2
	identifier8ByteLength  int = 8
	identifier32ByteLength int = 32
)

func NewResourceLocator(url string) (*ResourceLocator, error) {
	rl := &ResourceLocator{}

	err := rl.setURL(url)
	if err != nil {
		return nil, err
	}

	return rl, err
}

func NewResourceLocatorFromReader(reader io.Reader) (*ResourceLocator, error) {
	rl := &ResourceLocator{}
	err := rl.readResourceLocator(reader)
<<<<<<< HEAD
	return rl, err
}

// getLength - return the serialized length (in bytes) of this object
func (rl ResourceLocator) getLength() uint16 {
	return uint16(1 /* protocol byte */ + 1 /* length byte */ + len(rl.body) + len(rl.identifier))
}

// setURL - Store a fully qualified protocol+body string into a ResourceLocator as a protocol value and a body string
func (rl *ResourceLocator) setURLWithIdentifier(url string, identifier string) error {
	if identifier == "" {
		return errors.New("identifier is empty")
	}
	lowerURL := strings.ToLower(url)
	if strings.HasPrefix(lowerURL, kPrefixHTTPS) {
		urlBody := url[len(kPrefixHTTPS):]
		if len(urlBody) > kMaxBodyLen {
			return errors.New("URL too long")
		}
		identifierLen := len(identifier)
		switch {
		case identifierLen == 0:
			rl.protocol = urlProtocolHTTPS | identifierNone
		case identifierLen >= 1 && identifierLen <= 2:
			rl.protocol = urlProtocolHTTPS | identifier2Byte
		case identifierLen >= 3 && identifierLen <= 8:
			rl.protocol = urlProtocolHTTPS | identifier8Byte
		case identifierLen >= 9 && identifierLen <= 32:
			rl.protocol = urlProtocolHTTPS | identifier32Byte
		default:
			return fmt.Errorf("unsupported identifier length: %d", identifierLen)
		}
		rl.body = urlBody
		rl.identifier = identifier
		return nil
	}
	if strings.HasPrefix(lowerURL, kPrefixHTTP) {
		urlBody := url[len(kPrefixHTTP):]
		if len(urlBody) > kMaxBodyLen {
			return errors.New("URL too long")
		}
		identifierLen := len(identifier)
		padding := ""
		switch {
		case identifierLen == 0:
			rl.protocol = urlProtocolHTTP | identifierNone
		case identifierLen >= 1 && identifierLen <= identifier2ByteLength:
			padding = strings.Repeat("\x00", identifier2ByteLength-identifierLen)
			rl.protocol = urlProtocolHTTP | identifier2Byte
		case identifierLen >= 3 && identifierLen <= identifier8ByteLength:
			padding = strings.Repeat("\x00", identifier8ByteLength-identifierLen)
			rl.protocol = urlProtocolHTTP | identifier8Byte
		case identifierLen >= 9 && identifierLen <= identifier32ByteLength:
			padding = strings.Repeat("\x00", identifier32ByteLength-identifierLen)
			rl.protocol = urlProtocolHTTP | identifier32Byte
		default:
			return fmt.Errorf("unsupported identifier length: %d", identifierLen)
		}
		rl.body = urlBody
		rl.identifier = identifier + padding
		return nil
	}
	return errors.New("unsupported protocol with identifier: " + url)
=======
	if err != nil {
		return nil, err
	}
	return rl, nil
>>>>>>> a9f63a9d
}

// GetIdentifier - identifier is returned if the correct protocol enum is set else error
func (rl ResourceLocator) GetIdentifier() (string, error) {
	// read the identifier if it exists
	switch rl.protocol & 0xf0 {
	case identifierNone, urlProtocolHTTPS:
		return "", fmt.Errorf("legacy resource locator identifer: %x", rl.protocol)
	case identifier2Byte, identifier8Byte, identifier32Byte:
		if rl.identifier == "" {
			return "", fmt.Errorf("no resource locator identifer: %d", rl.protocol)
		}
		return rl.identifier, nil
	}
	return "", fmt.Errorf("unsupported identifer protocol: %x", rl.protocol)
}

// setURL - Store a fully qualified protocol+body string into a ResourceLocator as a protocol value and a body string
func (rl *ResourceLocator) setURL(url string) error {
	lowerURL := strings.ToLower(url)
	if strings.HasPrefix(lowerURL, kPrefixHTTPS) {
		urlBody := url[len(kPrefixHTTPS):]
		if len(urlBody) > kMaxBodyLen {
			return errors.New("URL too long")
		}
		rl.protocol = urlProtocolHTTPS
		rl.body = urlBody
		return nil
	}
	if strings.HasPrefix(lowerURL, kPrefixHTTP) {
		urlBody := url[len(kPrefixHTTP):]
		if len(urlBody) > kMaxBodyLen {
			return errors.New("URL too long")
		}
		rl.protocol = urlProtocolHTTP
		rl.body = urlBody
		return nil
	}
	return errors.New("unsupported protocol: " + url)
}

// GetURL - Retrieve a fully qualified protocol+body URL string from a ResourceLocator struct
func (rl ResourceLocator) GetURL() (string, error) {
	switch rl.protocol & 0xF { // use bitwise AND to get first 4 bits
	case urlProtocolHTTPS, identifier2Byte, identifier8Byte, identifier32Byte:
		return kPrefixHTTPS + rl.body, nil
	case urlProtocolHTTP:
		return kPrefixHTTP + rl.body, nil
	default:
		return "", fmt.Errorf("unsupported protocol: %x", rl.protocol)
	}
}

// writeResourceLocator - writes the content of the resource locator to the supplied writer
func (rl ResourceLocator) writeResourceLocator(writer io.Writer) error {
	if _, err := writer.Write([]byte{byte(rl.protocol)}); err != nil {
		return err
	}

	if _, err := writer.Write([]byte{byte(len(rl.body))}); err != nil {
		return err
	}

	if _, err := writer.Write([]byte(rl.body)); err != nil {
		return err
	}
	// identifier
	if len(rl.identifier) > 0 {
		if _, err := writer.Write([]byte(rl.identifier)); err != nil {
			return err
		}
	}

	return nil
}

const protocolSharedRes = 0x4

// readResourceLocator - read the encoded protocol and body string into a ResourceLocator
func (rl *ResourceLocator) readResourceLocator(reader io.Reader) error {
	if err := binary.Read(reader, binary.BigEndian, &rl.protocol); err != nil {
		return errors.Join(Error("Error reading ResourceLocator protocol value"), err)
	}
	if (rl.protocol&0x0f != urlProtocolHTTP) && (rl.protocol&0x0f != urlProtocolHTTPS) {
		return errors.New("Unsupported protocol: " + strconv.Itoa(int(rl.protocol)))
	}
	var lengthBody byte
	if err := binary.Read(reader, binary.BigEndian, &lengthBody); err != nil {
		return errors.Join(Error("Error reading ResourceLocator body length value"), err)
	}
	body := make([]byte, lengthBody)
	if err := binary.Read(reader, binary.BigEndian, &body); err != nil {
		return errors.Join(Error("Error reading ResourceLocator body value"), err)
	}
	rl.body = string(body) // TODO - normalize to lowercase?
	// read the identifier if it exists
	switch rl.protocol & 0xf0 {
	case identifierNone, urlProtocolHTTPS:
		// noop and exhaustive for linter
	case identifier2Byte:
		identifier := make([]byte, 2) //nolint:mnd // 2 bytes
		if err := binary.Read(reader, binary.BigEndian, &identifier); err != nil {
			return errors.New("Error reading ResourceLocator identifier value: " + err.Error())
		}
		rl.identifier = string(identifier)
	case identifier8Byte:
		identifier := make([]byte, 8) //nolint:mnd // 8 bytes
		if err := binary.Read(reader, binary.BigEndian, &identifier); err != nil {
			return errors.New("Error reading ResourceLocator identifier value: " + err.Error())
		}
		rl.identifier = string(identifier)
	case identifier32Byte:
		identifier := make([]byte, 32) //nolint:mnd // 32 bytes
		if err := binary.Read(reader, binary.BigEndian, &identifier); err != nil {
			return errors.New("Error reading ResourceLocator identifier value: " + err.Error())
		}
		rl.identifier = string(identifier)
	case protocolSharedRes:
		// noop for legacy relative file references
	default:
		return errors.New("unsupported identifier protocol: " + strconv.Itoa(int(rl.protocol)))
	}
	return nil
}<|MERGE_RESOLUTION|>--- conflicted
+++ resolved
@@ -80,8 +80,10 @@
 func NewResourceLocatorFromReader(reader io.Reader) (*ResourceLocator, error) {
 	rl := &ResourceLocator{}
 	err := rl.readResourceLocator(reader)
-<<<<<<< HEAD
-	return rl, err
+	if err != nil {
+		return nil, err
+	}
+	return rl, nil
 }
 
 // getLength - return the serialized length (in bytes) of this object
@@ -144,12 +146,6 @@
 		return nil
 	}
 	return errors.New("unsupported protocol with identifier: " + url)
-=======
-	if err != nil {
-		return nil, err
-	}
-	return rl, nil
->>>>>>> a9f63a9d
 }
 
 // GetIdentifier - identifier is returned if the correct protocol enum is set else error
