--- conflicted
+++ resolved
@@ -24,20 +24,12 @@
 }
 
 type SDK struct {
-<<<<<<< HEAD
-	conn             *grpc.ClientConn
-	Attributes       attributes.AttributesServiceClient
-	ResourceEncoding acre.ResourceEncodingServiceClient
-	SubjectEncoding  acse.SubjectEncodingServiceClient
-	KeyAccessGrants  keyaccessgrants.KeyAccessGrantsServiceClient
-=======
 	conn                    *grpc.ClientConn
 	Namespaces              namespaces.NamespaceServiceClient
 	Attributes              attributes.AttributesServiceClient
 	ResourceMapping         resourcemapping.ResourceMappingServiceClient
 	SubjectMapping          subjectmapping.SubjectMappingServiceClient
 	KeyAccessServerRegistry kasregistry.KeyAccessServerRegistryServiceClient
->>>>>>> 45720a76
 }
 
 func New(platformEndpoint string, opts ...Option) (*SDK, error) {
@@ -57,14 +49,6 @@
 	}
 
 	return &SDK{
-<<<<<<< HEAD
-		conn:             conn,
-		Attributes:       attributes.NewAttributesServiceClient(conn),
-		ResourceEncoding: acre.NewResourceEncodingServiceClient(conn),
-		SubjectEncoding:  acse.NewSubjectEncodingServiceClient(conn),
-		KeyAccessGrants:  keyaccessgrants.NewKeyAccessGrantsServiceClient(conn),
-	}
-=======
 		conn:                    conn,
 		Attributes:              attributes.NewAttributesServiceClient(conn),
 		Namespaces:              namespaces.NewNamespaceServiceClient(conn),
@@ -72,7 +56,6 @@
 		SubjectMapping:          subjectmapping.NewSubjectMappingServiceClient(conn),
 		KeyAccessServerRegistry: kasregistry.NewKeyAccessServerRegistryServiceClient(conn),
 	}, nil
->>>>>>> 45720a76
 }
 
 // Close closes the underlying grpc.ClientConn.
