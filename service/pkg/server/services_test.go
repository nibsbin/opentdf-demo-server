--- conflicted
+++ resolved
@@ -258,51 +258,35 @@
 	newLogger, err := logger.NewLogger(logger.Config{Output: "stdout", Level: "info", Type: "json"})
 	suite.Require().NoError(err)
 
-<<<<<<< HEAD
-	err = startServices(ctx, startServicesParams{
-		cfg: &config.Config{
-			Mode:   []string{"test"},
-			Logger: logger.Config{Output: "stdout", Level: "info", Type: "json"},
-			// DB: db.Config{
-			// 	Host:          "localhost",
-			// 	Port:          5432,
-			// 	Database:      "opentdf",
-			// 	User:          "",
-			// 	Password:      "",
-			// 	RunMigrations: false,
-			// },
-			Services: map[string]config.ServiceConfig{
-				"test":         {},
-				"test_with_db": {},
-				"foobar":       {},
+	cleanup, err := startServices(ctx,
+		startServicesParams{
+			cfg: &config.Config{
+				Mode:   []string{"test"},
+				Logger: logger.Config{Output: "stdout", Level: "info", Type: "json"},
+				// DB: db.Config{
+				// 	Host:          "localhost",
+				// 	Port:          5432,
+				// 	Database:      "opentdf",
+				// 	User:          "",
+				// 	Password:      "",
+				// 	RunMigrations: false,
+				// },
+				Services: map[string]config.ServiceConfig{
+					"test":         {},
+					"test_with_db": {},
+					"foobar":       {},
+				},
 			},
-		},
-		otdf:   otdf,
-		logger: newLogger,
-	})
-=======
-	cleanup, err := startServices(ctx, &config.Config{
-		Mode:   []string{"test"},
-		Logger: logger.Config{Output: "stdout", Level: "info", Type: "json"},
-		// DB: db.Config{
-		// 	Host:          "localhost",
-		// 	Port:          5432,
-		// 	Database:      "opentdf",
-		// 	User:          "",
-		// 	Password:      "",
-		// 	RunMigrations: false,
-		// },
-		Services: map[string]config.ServiceConfig{
-			"test":         {},
-			"test_with_db": {},
-			"foobar":       {},
-		},
-	}, otdf, nil, []trust.KeyManager{}, newLogger, registry)
+			otdf:        otdf,
+			client:      nil,
+			keyManagers: []trust.KeyManager{},
+			logger:      newLogger,
+			reg:         registry,
+		})
 
 	// call cleanup function
 	defer cleanup()
 
->>>>>>> dd0d22fc
 	suite.Require().NoError(err)
 	// require.NotNil(t, cF)
 	// assert.Lenf(t, services, 2, "expected 2 services enabled, got %d", len(services))
