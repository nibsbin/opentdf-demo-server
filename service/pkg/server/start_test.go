package server

import (
	"context"
	"encoding/json"
	"errors"
	"fmt"
	"io"
	"log/slog"
	"net/http"
	"net/http/httptest"
	"os"
	"path/filepath"
	"strings"
	"testing"
	"time"

	"github.com/grpc-ecosystem/grpc-gateway/v2/runtime"
	"github.com/opentdf/platform/service/internal/auth"
	"github.com/opentdf/platform/service/internal/server"
	"github.com/opentdf/platform/service/logger"
	"github.com/opentdf/platform/service/pkg/cache"
	"github.com/opentdf/platform/service/pkg/config"
	"github.com/opentdf/platform/service/pkg/serviceregistry"
	"github.com/opentdf/platform/service/trust"
	"github.com/stretchr/testify/assert"
	"github.com/stretchr/testify/require"
	"github.com/stretchr/testify/suite"
	"gopkg.in/yaml.v3"
)

const (
	dummyEcCert = `-----BEGIN CERTIFICATE-----
MIIB5DCBzQIUZsQqf2nfB0JuxsKBwrVjfCVjjmUwDQYJKoZIhvcNAQELBQAwGzEZ
MBcGA1UEAwwQY2Eub3BlbnRkZi5sb2NhbDAeFw0yMzA3MTgxOTM5NTJaFw0yMzA3
MTkxOTM5NTJaMA4xDDAKBgNVBAMMA2thczBZMBMGByqGSM49AgEGCCqGSM49AwEH
A0IABDc+h0JhF0uUuXYY6mKHXTt81nBsBFnb0j+JWcBosyWBqC9GrQaiyfZxJXgX
XkEV8eULg7BztVhjK/qVNG4x5pIwDQYJKoZIhvcNAQELBQADggEBAGP1pPFNpx/i
N3skt5hVVYHPpGAUBxElbIRGx/NEPQ38q3RQ5QFMFHU9rCgQd/27lPZKS6+RLCbM
IsWPNtyPVlD9oPkVWydPiIKdRNJbKsv4FEHl0c5ik80E5er7B5TwzttR/t5B54m+
D0yZnKKXtqEi9KeStxCJKHcdibGuO+OtYJkl1uUhsX+6hDazdAX1jWq22j8L9hNS
buwEf498deOfNt/9PkT3MardMgQR492VPYJd4Ocj7drJEX0t2EeWouuoX9WijZi9
0umFuYEUo0VaLgv00k3hJuqBAUngzqlyepj8FKMsP6dkPpjjp/s9VTKHg2pmxeku
qX8+pZNixMc=
-----END CERTIFICATE-----
`
	dummyEcPrivate = `-----BEGIN PRIVATE KEY-----
MIGHAgEAMBMGByqGSM49AgEGCCqGSM49AwEHBG0wawIBAQQgdDFmn9LlJUTalXe8
S6/DnZELbJRo+NTpFKfs8VC2SK2hRANCAAQ3PodCYRdLlLl2GOpih107fNZwbARZ
29I/iVnAaLMlgagvRq0Gosn2cSV4F15BFfHlC4Owc7VYYyv6lTRuMeaS
-----END PRIVATE KEY-----
`
	dummyRsaPrivate = `-----BEGIN RSA PRIVATE KEY-----
MIIEogIBAAKCAQEA2+frLbHZOoUcdS3PWtPRkKrXQpMTKLR3B6dKDJwGnMU3jkr3
k5GK4wFnPv0G3fB8Duh/P8qtO8yORQXbSp6Fl6lCvciYMDE5qrPFYa/49iNHeeFM
WvdmRBDvr659UmfrZ+Fh9d2fN3hj7legiaa9kkD8YhJQ+zHplGMC2xMWnAy6NnlB
XAjKB57DtVckxb8SBFUqkSEFZGpl7tm87bPds2YzGwdhoy7eOuvhWb0XeBFt7RWz
98Dir9oB4CxW4YnQGZR2zL/2y6a+jf5kwYl9c+IGR81BPaPzHnrzo55MgmRUSq10
+odecl37TuFP+maU1Iq3jsVvXS5DbipxxPe8kwIDAQABAoIBAQCkdC0xkAZnODLP
AwJF55CagtjWhczXLRazF41OHsTnKqngdPnvVvGp0FvZBDrFcVolgAPhvf2Nce2X
esjDZgd8Iu2xpjkCGV4J5cUfyA0Ebd+/KxkCEnBdSNkm5fP805B9sFSlHSc7wYHi
NY/uQU8V+BmGcjIzmOEYwm7ZTM4kxhBEUyfczd41D0E312j/+J+Y2JFoLDugmyh7
KjYu79OCVvZU+snwcBDlnhdxoXnQTjlO68PDfXxqJmN94Jw/8+GYcA6N74uSwCp9
FZYD0X9AVQm7V/8t865S2UWcoHDNOZwW2IyBjaW37E20NGPx1PcAX9oZW3QsxSxG
gf7uj/zZAoGBAPz3RJq66CSXmcRMnNKk0CAu4LE3FrhKt9UsnGW1I1zzOfLylpHW
EfhCllb9Zsx92SeW6XDXBLEWIJmEQ6/c79cpaMMYkpfi4CsOLceZ3EoON22PsjNF
vSQ72oA6ueSnAC1rSPZV310YmkHgC0JPD+3W0wNe1+4OKR68bDxKNtxPAoGBAN6L
I9oK8AsQFJfTMlZ6SRCXarHVMo7uQZ2x+c5+n/DTlzcl5sk2o7iIuOyY2YFpJwYu
3fdiGohXPi5XnVzkFJTqSoOs6pKCRlD9TgEbNLF5JdnQvCuXDopc7s8BoIAVoQnV
da7L4fDeO6SpkmUd7ZdkegeY5zFL9m8qMPfWErZ9An85T8w7Qh1WLQKpdrIRB0Yg
BH7jp5d+KW983J6SbHeWl4SJhmyWnel0VaG6E682pUyNq6M37X8in+DC5zRuo5+z
H66chPSxdLVVC+FTV4iRPqdQKz40X5h6nRTj+GolY7CmmafuJ4ZzkR9hzWC/pSn2
uLUWDmbdiFfInufmwOmtAoGARghjb+qhP9n/oQfFf5FcDOyZlv0QvAoefBHWGzWd
/5uWqrQyvH+FZj0gdNRlHmSI81ksYP1ufBl4Z/0KeIEOOQ7CBE4WQ6TbnAEa2x5E
ptUJJFKb5NvUp5Y3UM2iRKyJ0R5rumZO5A4LlvYGK+wPKOVlwZ5MoybUlocggd3M
ZcECgYEAia0FTcXO8J1wZCYBTqFi+yvhVWPdn9kjK2ldWrsuJwO1llujjM3AqUto
awYnM8c/bPESvSLtl6+uuG3HcQRPIHz77dxvhRAyv4gltjyni3EYMreQGQwf5PNR
hgm3BlxwSujE0rKUwGCr5ol91yqiVojF/qyY4EwKP646AyMiJSQ=
-----END RSA PRIVATE KEY-----
`
	dummyRsaPublic = `-----BEGIN PUBLIC KEY-----
MIIBIjANBgkqhkiG9w0BAQEFAAOCAQ8AMIIBCgKCAQEA2+frLbHZOoUcdS3PWtPR
kKrXQpMTKLR3B6dKDJwGnMU3jkr3k5GK4wFnPv0G3fB8Duh/P8qtO8yORQXbSp6F
l6lCvciYMDE5qrPFYa/49iNHeeFMWvdmRBDvr659UmfrZ+Fh9d2fN3hj7legiaa9
kkD8YhJQ+zHplGMC2xMWnAy6NnlBXAjKB57DtVckxb8SBFUqkSEFZGpl7tm87bPd
s2YzGwdhoy7eOuvhWb0XeBFt7RWz98Dir9oB4CxW4YnQGZR2zL/2y6a+jf5kwYl9
c+IGR81BPaPzHnrzo55MgmRUSq10+odecl37TuFP+maU1Iq3jsVvXS5DbipxxPe8
kwIDAQAB
-----END PUBLIC KEY-----
`
)

type (
	TestServiceService interface{}
	TestService        struct{}
)

func (t TestService) TestHandler(w http.ResponseWriter, _ *http.Request, _ map[string]string) {
	_, err := w.Write([]byte("hello from test service!"))
	if err != nil {
		panic(err)
	}
}

func mockKeycloakServer() *httptest.Server {
	discoveryURL := "not set yet"
	discoveryEndpoint := httptest.NewServer(
		http.HandlerFunc(func(w http.ResponseWriter, req *http.Request) {
			var resp string
			switch req.URL.Path {
			case "/.well-known/openid-configuration":
				resp = `{
					"issuer":	"https://example.com",
					"authorization_endpoint":	"https://example.com/oauth2/v1/authorize",
					"token_endpoint":	"https://example.com/oauth2/v1/token",
					"userinfo_endpoint": "https://example.com/oauth2/v1/userinfo",
					"registration_endpoint": "https://example.com/oauth2/v1/clients",
					"jwks_uri": "` + discoveryURL + `/oauth2/v1/keys"
				}`
			case "/oauth2/v1/keys":
				resp = `{
					"keys":[{"kty":"RSA","alg":"RS256","kid":"saqvCEEc1QX1kjGRh3sf0o4bdPMiiQBVj9xYz95M-X0","use":"sig","e":"AQAB","n":"yXgJvKqNfKoOoc1KiTg8QYfAO2AA47PjHtqZFsPSh93FI3tobD52t1I9cbD7ZotIYfYmZ6KwDvtrAIMVAPKvqvVUji3xSsNQ_Vv4XRmoWwP1vgJNJxoHOyj7pfDdhjplZZaQEcEEpm_J9rXN6V2lLyL6zYLJr_SlI5JeMc8i0tigFW_yLTUpSQ_85r5fAvkr0VDeUHfonaueaFhF5r-fne-F9EZzAVZvG3P8IG8_K6NEoM6muzsplPWJ-95hheRa3Zh58vYTVHcX8DXd8rpS3laUlLuEmIVs-FlqYrIBKpP2spQYGRvf-P1wpNftMH7OTB4j6ULQjwlNRmiQ34TOhw"}]
				}`
			default:
				w.WriteHeader(http.StatusNotFound)
				return
			}
			_, _ = w.Write([]byte(resp))
		}),
	)

	discoveryURL = discoveryEndpoint.URL

	return discoveryEndpoint
}

func mockOpenTDFServer() (*server.OpenTDFServer, error) {
	discoveryEndpoint := mockKeycloakServer()
	// Create new opentdf server
	return server.NewOpenTDFServer(context.Background(), server.Config{
		WellKnownConfigRegister: func(_ string, _ any) error {
			return nil
		},
		Auth: auth.Config{
			AuthNConfig: auth.AuthNConfig{
				Issuer:   discoveryEndpoint.URL,
				Audience: "test",
			},
			PublicRoutes: []string{"/testpath/*"},
		},
		Port: 43481,
	},
		&logger.Logger{
			Logger: slog.New(slog.Default().Handler()),
		},
		&cache.Manager{},
	)
}

func updateNestedKey(data map[string]interface{}, path []string, value interface{}) error {
	if len(path) == 0 {
		return errors.New("path cannot be empty")
	}

	current := data
	for i, key := range path[:len(path)-1] {
		if next, ok := current[key]; ok {
			if nextMap, ok2 := next.(map[string]interface{}); ok2 {
				current = nextMap
			} else {
				return fmt.Errorf("key %s at path level %d is not a map", key, i)
			}
		} else {
			// If the key doesn't exist, initialize a new map
			newMap := make(map[string]interface{})
			current[key] = newMap
			current = newMap
		}
	}

	// Set the value at the final key
	current[path[len(path)-1]] = value
	return nil
}

func createTempYAMLFileWithNestedChanges(changes map[string]interface{}, originalFilePath string, newFileName string) (string, error) {
	// Load the original YAML file
	data, err := os.ReadFile(originalFilePath)
	if err != nil {
		return "", err
	}

	var yamlData map[string]interface{}
	if err := yaml.Unmarshal(data, &yamlData); err != nil {
		return "", err
	}

	// Apply all changes
	for keyPath, value := range changes {
		path := strings.Split(keyPath, ".") // Convert dot notation to slice
		if err := updateNestedKey(yamlData, path, value); err != nil {
			return "", err
		}
	}

	// Create a temporary file
	tempFile, err := os.CreateTemp("testdata", newFileName)
	if err != nil {
		return "", err
	}
	defer tempFile.Close()

	// Write the modified YAML to the temp file
	encoder := yaml.NewEncoder(tempFile)
	defer encoder.Close()

	if err := encoder.Encode(&yamlData); err != nil {
		return "", err
	}

	return tempFile.Name(), nil
}

type StartTestSuite struct {
	suite.Suite
}

func TestStartTestSuite(t *testing.T) {
	suite.Run(t, new(StartTestSuite))
}

func (s *StartTestSuite) SetupSuite() {
	// Create dummy KAS key files in testdata
	keyFiles := map[string]string{
		"kas-private.pem":    dummyRsaPrivate,
		"kas-cert.pem":       dummyRsaPublic, // Using public key as cert for dummy purposes
		"kas-ec-private.pem": dummyEcPrivate,
		"kas-ec-cert.pem":    dummyEcCert,
	}

	for filename, content := range keyFiles {
		filePath := filepath.Join("testdata", filename)
		err := os.WriteFile(filePath, []byte(content), 0o600)
		s.Require().NoError(err, "Failed to write dummy key file: %s", filename)
	}
}

func (s *StartTestSuite) TearDownSuite() {
	ignoreFile := "all-no-config.yaml"

	entries, err := os.ReadDir("testdata")
	s.Require().NoError(err, "Failed to read testdata directory")

	for _, entry := range entries {
		if !entry.IsDir() {
			continue
		}
		if entry.Name() == ignoreFile {
			continue
		}
		err = os.Remove("testdata/" + entry.Name())
		s.Require().NoError(err, "Failed to remove testdata file: %s", entry.Name())
	}
}

func (s *StartTestSuite) Test_Start_When_Extra_Service_Registered() {
	testCases := []struct {
		name         string
		mode         []string
		status       int
		responseBody string
	}{
		{
			name:         "All_Mode",
			mode:         []string{"all"},
			status:       http.StatusOK,
			responseBody: "hello from test service!",
		},
		{
			name:         "And_Mode_Core",
			mode:         []string{"core"},
			status:       http.StatusNotFound,
			responseBody: "{\"code\":5,\"message\":\"Not Found\",\"details\":[]}",
		},
		{
			name:         "And_Mode_Core_Plus_Test",
			mode:         []string{"core", "test"},
			status:       http.StatusOK,
			responseBody: "hello from test service!",
		},
		{
			name:         "And_Mode_All_Plus_Test",
			mode:         []string{"all", "test"},
			status:       http.StatusOK,
			responseBody: "hello from test service!",
		},
		{
			name:         "And_Mode_Kas",
			mode:         []string{"kas"},
			status:       http.StatusNotFound,
			responseBody: "{\"code\":5,\"message\":\"Not Found\",\"details\":[]}",
		},
		{
			name:         "And_Mode_Kas_Plus_Test",
			mode:         []string{"kas", "test"},
			status:       http.StatusOK,
			responseBody: "hello from test service!",
		},
		{
			name:         "And_Mode_EntityResolution",
			mode:         []string{"entityresolution"},
			status:       http.StatusNotFound,
			responseBody: "{\"code\":5,\"message\":\"Not Found\",\"details\":[]}",
		},
		{
			name:         "And_Mode_EntityResolution_Plus_Test",
			mode:         []string{"entityresolution", "test"},
			status:       http.StatusOK,
			responseBody: "hello from test service!",
		},
		{
			name:         "And_Mode_Unknown",
			mode:         []string{"unknown"},
			status:       http.StatusNotFound,
			responseBody: "{\"code\":5,\"message\":\"Not Found\",\"details\":[]}",
		},
		{
			name:         "And_Mode_Unknown_Plus_Test",
			mode:         []string{"unknown", "test"},
			status:       http.StatusOK,
			responseBody: "hello from test service!",
		},
	}

	for _, tc := range testCases {
		s.Run(tc.name, func() {
			t := s.T()
			s, err := mockOpenTDFServer()
			require.NoError(t, err)

			logger, err := logger.NewLogger(logger.Config{Output: "stdout", Level: "info", Type: "json"})
			require.NoError(t, err)

			// Register Test Service
			ts := TestService{}
			registerTestService, _ := mockTestServiceRegistry(mockTestServiceOptions{
				serviceObject: ts,
				serviceHandler: func(_ context.Context, mux *runtime.ServeMux) error {
					return mux.HandlePath(http.MethodGet, "/healthz", ts.TestHandler)
				},
			})

			registry := serviceregistry.NewServiceRegistry()
			err = registry.RegisterService(registerTestService, "test")
			require.NoError(t, err)

			// Start services with test service
<<<<<<< HEAD
			err = startServices(context.Background(), startServicesParams{
				cfg: &config.Config{
					Mode: tc.mode,
					Services: map[string]config.ServiceConfig{
						"test": {},
					},
				},
				otdf:   s,
				logger: logger,
			})
=======
			cleanup, err := startServices(context.Background(), &config.Config{
				Mode: tc.mode,
				Services: map[string]config.ServiceConfig{
					"test": {},
				},
			}, s, nil, []trust.KeyManager{}, logger, registry)
>>>>>>> dd0d22fc
			require.NoError(t, err)
			defer cleanup()

			require.NoError(t, s.Start())
			defer s.Stop()

			var resp *http.Response
			// Make request to test service and ensure it registered
			for i := 3; i > 0; i-- {
				resp, err = http.Get("http://localhost:43481/healthz")
				if err == nil {
					break
				}
				slog.Info("not yet ready", "err", err)
				// retry after a blip
				time.Sleep(100 * time.Millisecond)
			}

			require.NoError(t, err)
			assert.Equal(t, tc.status, resp.StatusCode)

			respBody, err := io.ReadAll(resp.Body)

			require.NoError(t, err)

			// Here we compare values as JSON, otherwise the test can be flaky
			var expectedJSON, actualJSON map[string]interface{}
			err = json.Unmarshal([]byte(tc.responseBody), &expectedJSON)
			if err == nil {
				err = json.Unmarshal(respBody, &actualJSON)
				require.NoError(t, err)
				assert.Equal(t, expectedJSON, actualJSON)
			} else {
				assert.Equal(t, tc.responseBody, string(respBody))
			}
		})
	}
}

func (s *StartTestSuite) Test_Start_Mode_Config_Errors() {
	t := s.T()
	discoveryEndpoint := mockKeycloakServer()
	originalFilePath := "testdata/all-no-config.yaml"
	testCases := []struct {
		name             string
		changes          map[string]interface{}
		newConfigFile    string
		expErrorContains string
	}{
		{
			"core without sdk_config",
			map[string]interface{}{
				"mode": "core", "server.auth.issuer": discoveryEndpoint.URL,
			},
			"err-core-no-config-*.yaml", "no sdk config provided",
		},
		{
			"kas without sdk_config",
			map[string]interface{}{
				"mode": "kas", "server.auth.issuer": discoveryEndpoint.URL,
			},
			"err-kas-no-config-*.yaml", "no sdk config provided",
		},
		{
			"core with sdk_config without ers endpoint",
			map[string]interface{}{
				"mode": "core", "server.auth.issuer": discoveryEndpoint.URL,
				"sdk_config.client_id": "opentdf", "sdk_config.client_secret": "opentdf",
			},
			"err-core-w-config-no-ers-*.yaml", "entityresolution endpoint must be provided in core mode",
		},
	}
	var tempFiles []string
	defer func() {
		// Cleanup all created temp files
		for _, tempFile := range tempFiles {
			if err := os.Remove(tempFile); err != nil {
				t.Errorf("Failed to remove temp file %s: %v", tempFile, err)
			}
		}
	}()
	for _, tc := range testCases {
		t.Run(tc.name, func(t *testing.T) {
			tempFilePath, err := createTempYAMLFileWithNestedChanges(tc.changes, originalFilePath, tc.newConfigFile)
			if err != nil {
				t.Fatalf("Failed to create temp YAML file: %v", err)
			}
			tempFiles = append(tempFiles, tempFilePath)

			err = Start(
				WithConfigFile(tempFilePath),
			)
			require.Error(t, err)
			require.ErrorContains(t, err, tc.expErrorContains)
		})
	}
}

func (s *StartTestSuite) Test_Start_Mode_Config_Success() {
	t := s.T()
	discoveryEndpoint := mockKeycloakServer()
	// require.NoError(t, err)
	originalFilePath := "testdata/all-no-config.yaml"
	testCases := []struct {
		name          string
		changes       map[string]interface{}
		newConfigFile string
	}{
		{
			"all without sdk_config",
			map[string]interface{}{
				"server.auth.issuer": discoveryEndpoint.URL,
			},
			"all-no-config-*.yaml",
		},
		{
			"core,entityresolution without sdk_config",
			map[string]interface{}{
				"mode": "core,entityresolution", "server.auth.issuer": discoveryEndpoint.URL,
			},
			"all-no-config-*.yaml",
		},
		{
			"core,entityresolution,kas without sdk_config",
			map[string]interface{}{
				"mode": "core,entityresolution,kas", "server.auth.issuer": discoveryEndpoint.URL,
			},
			"all-no-config-*.yaml",
		},
		{
			"core with correct sdk_config",
			map[string]interface{}{
				"mode": "core", "server.auth.issuer": discoveryEndpoint.URL,
				"sdk_config.client_id": "opentdf", "sdk_config.client_secret": "opentdf",
				"sdk_config.entityresolution.endpoint": "http://localhost:8181", "sdk_config.entityresolution.plaintext": "true",
			},
			"core-w-config-correct-*.yaml",
		},
	}
	var tempFiles []string
	defer func() {
		// Cleanup all created temp files
		for _, tempFile := range tempFiles {
			if err := os.Remove(tempFile); err != nil {
				t.Errorf("Failed to remove temp file %s: %v", tempFile, err)
			}
		}
	}()
	for _, tc := range testCases {
		t.Run(tc.name, func(t *testing.T) {
			tempFilePath, err := createTempYAMLFileWithNestedChanges(tc.changes, originalFilePath, tc.newConfigFile)
			if err != nil {
				t.Fatalf("Failed to create temp YAML file: %v", err)
			}
			tempFiles = append(tempFiles, tempFilePath)

			err = Start(
				WithConfigFile(tempFilePath),
			)
			// require that it got past the service config and mode setup
			// expected error when trying to establish db connection
			require.ErrorContains(t, err, "failed to connect to database")
		})
	}
}<|MERGE_RESOLUTION|>--- conflicted
+++ resolved
@@ -355,25 +355,18 @@
 			require.NoError(t, err)
 
 			// Start services with test service
-<<<<<<< HEAD
-			err = startServices(context.Background(), startServicesParams{
+			cleanup, err := startServices(context.Background(), startServicesParams{
 				cfg: &config.Config{
 					Mode: tc.mode,
 					Services: map[string]config.ServiceConfig{
 						"test": {},
 					},
 				},
-				otdf:   s,
-				logger: logger,
+				otdf:       s,
+				logger:     logger,
+				keyManager: []trust.KeyManager{},
+				registry:   registry,
 			})
-=======
-			cleanup, err := startServices(context.Background(), &config.Config{
-				Mode: tc.mode,
-				Services: map[string]config.ServiceConfig{
-					"test": {},
-				},
-			}, s, nil, []trust.KeyManager{}, logger, registry)
->>>>>>> dd0d22fc
 			require.NoError(t, err)
 			defer cleanup()
 
