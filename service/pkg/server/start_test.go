package server

import (
	"context"
	"encoding/json"
	"errors"
	"fmt"
	"io"
	"log/slog"
	"net/http"
	"net/http/httptest"
	"os"
	"path/filepath"
	"strings"
	"testing"
	"time"

	"github.com/grpc-ecosystem/grpc-gateway/v2/runtime"
	"github.com/opentdf/platform/service/internal/auth"
	"github.com/opentdf/platform/service/internal/server"
	"github.com/opentdf/platform/service/logger"
	"github.com/opentdf/platform/service/pkg/cache"
	"github.com/opentdf/platform/service/pkg/config"
	"github.com/opentdf/platform/service/pkg/serviceregistry"
	"github.com/opentdf/platform/service/trust"
	"github.com/stretchr/testify/assert"
	"github.com/stretchr/testify/require"
	"github.com/stretchr/testify/suite"
	"gopkg.in/yaml.v3"
)

const (
	dummyEcCert = `-----BEGIN CERTIFICATE-----
MIIB5DCBzQIUZsQqf2nfB0JuxsKBwrVjfCVjjmUwDQYJKoZIhvcNAQELBQAwGzEZ
MBcGA1UEAwwQY2Eub3BlbnRkZi5sb2NhbDAeFw0yMzA3MTgxOTM5NTJaFw0yMzA3
MTkxOTM5NTJaMA4xDDAKBgNVBAMMA2thczBZMBMGByqGSM49AgEGCCqGSM49AwEH
A0IABDc+h0JhF0uUuXYY6mKHXTt81nBsBFnb0j+JWcBosyWBqC9GrQaiyfZxJXgX
XkEV8eULg7BztVhjK/qVNG4x5pIwDQYJKoZIhvcNAQELBQADggEBAGP1pPFNpx/i
N3skt5hVVYHPpGAUBxElbIRGx/NEPQ38q3RQ5QFMFHU9rCgQd/27lPZKS6+RLCbM
IsWPNtyPVlD9oPkVWydPiIKdRNJbKsv4FEHl0c5ik80E5er7B5TwzttR/t5B54m+
D0yZnKKXtqEi9KeStxCJKHcdibGuO+OtYJkl1uUhsX+6hDazdAX1jWq22j8L9hNS
buwEf498deOfNt/9PkT3MardMgQR492VPYJd4Ocj7drJEX0t2EeWouuoX9WijZi9
0umFuYEUo0VaLgv00k3hJuqBAUngzqlyepj8FKMsP6dkPpjjp/s9VTKHg2pmxeku
qX8+pZNixMc=
-----END CERTIFICATE-----
`
	dummyEcPrivate = `-----BEGIN PRIVATE KEY-----
MIGHAgEAMBMGByqGSM49AgEGCCqGSM49AwEHBG0wawIBAQQgdDFmn9LlJUTalXe8
S6/DnZELbJRo+NTpFKfs8VC2SK2hRANCAAQ3PodCYRdLlLl2GOpih107fNZwbARZ
29I/iVnAaLMlgagvRq0Gosn2cSV4F15BFfHlC4Owc7VYYyv6lTRuMeaS
-----END PRIVATE KEY-----
`
	dummyRsaPrivate = `-----BEGIN RSA PRIVATE KEY-----
MIIEogIBAAKCAQEA2+frLbHZOoUcdS3PWtPRkKrXQpMTKLR3B6dKDJwGnMU3jkr3
k5GK4wFnPv0G3fB8Duh/P8qtO8yORQXbSp6Fl6lCvciYMDE5qrPFYa/49iNHeeFM
WvdmRBDvr659UmfrZ+Fh9d2fN3hj7legiaa9kkD8YhJQ+zHplGMC2xMWnAy6NnlB
XAjKB57DtVckxb8SBFUqkSEFZGpl7tm87bPds2YzGwdhoy7eOuvhWb0XeBFt7RWz
98Dir9oB4CxW4YnQGZR2zL/2y6a+jf5kwYl9c+IGR81BPaPzHnrzo55MgmRUSq10
+odecl37TuFP+maU1Iq3jsVvXS5DbipxxPe8kwIDAQABAoIBAQCkdC0xkAZnODLP
AwJF55CagtjWhczXLRazF41OHsTnKqngdPnvVvGp0FvZBDrFcVolgAPhvf2Nce2X
esjDZgd8Iu2xpjkCGV4J5cUfyA0Ebd+/KxkCEnBdSNkm5fP805B9sFSlHSc7wYHi
NY/uQU8V+BmGcjIzmOEYwm7ZTM4kxhBEUyfczd41D0E312j/+J+Y2JFoLDugmyh7
KjYu79OCVvZU+snwcBDlnhdxoXnQTjlO68PDfXxqJmN94Jw/8+GYcA6N74uSwCp9
FZYD0X9AVQm7V/8t865S2UWcoHDNOZwW2IyBjaW37E20NGPx1PcAX9oZW3QsxSxG
gf7uj/zZAoGBAPz3RJq66CSXmcRMnNKk0CAu4LE3FrhKt9UsnGW1I1zzOfLylpHW
EfhCllb9Zsx92SeW6XDXBLEWIJmEQ6/c79cpaMMYkpfi4CsOLceZ3EoON22PsjNF
vSQ72oA6ueSnAC1rSPZV310YmkHgC0JPD+3W0wNe1+4OKR68bDxKNtxPAoGBAN6L
I9oK8AsQFJfTMlZ6SRCXarHVMo7uQZ2x+c5+n/DTlzcl5sk2o7iIuOyY2YFpJwYu
3fdiGohXPi5XnVzkFJTqSoOs6pKCRlD9TgEbNLF5JdnQvCuXDopc7s8BoIAVoQnV
da7L4fDeO6SpkmUd7ZdkegeY5zFL9m8qMPfWErZ9An85T8w7Qh1WLQKpdrIRB0Yg
BH7jp5d+KW983J6SbHeWl4SJhmyWnel0VaG6E682pUyNq6M37X8in+DC5zRuo5+z
H66chPSxdLVVC+FTV4iRPqdQKz40X5h6nRTj+GolY7CmmafuJ4ZzkR9hzWC/pSn2
uLUWDmbdiFfInufmwOmtAoGARghjb+qhP9n/oQfFf5FcDOyZlv0QvAoefBHWGzWd
/5uWqrQyvH+FZj0gdNRlHmSI81ksYP1ufBl4Z/0KeIEOOQ7CBE4WQ6TbnAEa2x5E
ptUJJFKb5NvUp5Y3UM2iRKyJ0R5rumZO5A4LlvYGK+wPKOVlwZ5MoybUlocggd3M
ZcECgYEAia0FTcXO8J1wZCYBTqFi+yvhVWPdn9kjK2ldWrsuJwO1llujjM3AqUto
awYnM8c/bPESvSLtl6+uuG3HcQRPIHz77dxvhRAyv4gltjyni3EYMreQGQwf5PNR
hgm3BlxwSujE0rKUwGCr5ol91yqiVojF/qyY4EwKP646AyMiJSQ=
-----END RSA PRIVATE KEY-----
`
	dummyRsaPublic = `-----BEGIN PUBLIC KEY-----
MIIBIjANBgkqhkiG9w0BAQEFAAOCAQ8AMIIBCgKCAQEA2+frLbHZOoUcdS3PWtPR
kKrXQpMTKLR3B6dKDJwGnMU3jkr3k5GK4wFnPv0G3fB8Duh/P8qtO8yORQXbSp6F
l6lCvciYMDE5qrPFYa/49iNHeeFMWvdmRBDvr659UmfrZ+Fh9d2fN3hj7legiaa9
kkD8YhJQ+zHplGMC2xMWnAy6NnlBXAjKB57DtVckxb8SBFUqkSEFZGpl7tm87bPd
s2YzGwdhoy7eOuvhWb0XeBFt7RWz98Dir9oB4CxW4YnQGZR2zL/2y6a+jf5kwYl9
c+IGR81BPaPzHnrzo55MgmRUSq10+odecl37TuFP+maU1Iq3jsVvXS5DbipxxPe8
kwIDAQAB
-----END PUBLIC KEY-----
`
)

type (
	TestServiceService interface{}
	TestService        struct{}
)

func (t TestService) TestHandler(w http.ResponseWriter, _ *http.Request, _ map[string]string) {
	_, err := w.Write([]byte("hello from test service!"))
	if err != nil {
		panic(err)
	}
}

func mockKeycloakServer() *httptest.Server {
	discoveryURL := "not set yet"
	discoveryEndpoint := httptest.NewServer(
		http.HandlerFunc(func(w http.ResponseWriter, req *http.Request) {
			var resp string
			switch req.URL.Path {
			case "/.well-known/openid-configuration":
				resp = `{
					"issuer":	"https://example.com",
					"authorization_endpoint":	"https://example.com/oauth2/v1/authorize",
					"token_endpoint":	"https://example.com/oauth2/v1/token",
					"userinfo_endpoint": "https://example.com/oauth2/v1/userinfo",
					"registration_endpoint": "https://example.com/oauth2/v1/clients",
					"jwks_uri": "` + discoveryURL + `/oauth2/v1/keys"
				}`
			case "/oauth2/v1/keys":
				resp = `{
					"keys":[{"kty":"RSA","alg":"RS256","kid":"saqvCEEc1QX1kjGRh3sf0o4bdPMiiQBVj9xYz95M-X0","use":"sig","e":"AQAB","n":"yXgJvKqNfKoOoc1KiTg8QYfAO2AA47PjHtqZFsPSh93FI3tobD52t1I9cbD7ZotIYfYmZ6KwDvtrAIMVAPKvqvVUji3xSsNQ_Vv4XRmoWwP1vgJNJxoHOyj7pfDdhjplZZaQEcEEpm_J9rXN6V2lLyL6zYLJr_SlI5JeMc8i0tigFW_yLTUpSQ_85r5fAvkr0VDeUHfonaueaFhF5r-fne-F9EZzAVZvG3P8IG8_K6NEoM6muzsplPWJ-95hheRa3Zh58vYTVHcX8DXd8rpS3laUlLuEmIVs-FlqYrIBKpP2spQYGRvf-P1wpNftMH7OTB4j6ULQjwlNRmiQ34TOhw"}]
				}`
			default:
				w.WriteHeader(http.StatusNotFound)
				return
			}
			_, _ = w.Write([]byte(resp))
		}),
	)

	discoveryURL = discoveryEndpoint.URL

	return discoveryEndpoint
}

func mockOpenTDFServer() (*server.OpenTDFServer, error) {
	discoveryEndpoint := mockKeycloakServer()
	// Create new opentdf server
	return server.NewOpenTDFServer(server.Config{
		WellKnownConfigRegister: func(_ string, _ any) error {
			return nil
		},
		Auth: auth.Config{
			AuthNConfig: auth.AuthNConfig{
				Issuer:   discoveryEndpoint.URL,
				Audience: "test",
			},
			PublicRoutes: []string{"/testpath/*"},
		},
		Port: 43481,
	},
		&logger.Logger{
			Logger: slog.New(slog.Default().Handler()),
		},
		&cache.Manager{},
	)
}

func updateNestedKey(data map[string]interface{}, path []string, value interface{}) error {
	if len(path) == 0 {
		return errors.New("path cannot be empty")
	}

	current := data
	for i, key := range path[:len(path)-1] {
		if next, ok := current[key]; ok {
			if nextMap, ok2 := next.(map[string]interface{}); ok2 {
				current = nextMap
			} else {
				return fmt.Errorf("key %s at path level %d is not a map", key, i)
			}
		} else {
			// If the key doesn't exist, initialize a new map
			newMap := make(map[string]interface{})
			current[key] = newMap
			current = newMap
		}
	}

	// Set the value at the final key
	current[path[len(path)-1]] = value
	return nil
}

func createTempYAMLFileWithNestedChanges(changes map[string]interface{}, originalFilePath string, newFileName string) (string, error) {
	// Load the original YAML file
	data, err := os.ReadFile(originalFilePath)
	if err != nil {
		return "", err
	}

	var yamlData map[string]interface{}
	if err := yaml.Unmarshal(data, &yamlData); err != nil {
		return "", err
	}

	// Apply all changes
	for keyPath, value := range changes {
		path := strings.Split(keyPath, ".") // Convert dot notation to slice
		if err := updateNestedKey(yamlData, path, value); err != nil {
			return "", err
		}
	}

	// Create a temporary file
	tempFile, err := os.CreateTemp("testdata", newFileName)
	if err != nil {
		return "", err
	}
	defer tempFile.Close()

	// Write the modified YAML to the temp file
	encoder := yaml.NewEncoder(tempFile)
	defer encoder.Close()

	if err := encoder.Encode(&yamlData); err != nil {
		return "", err
	}

	return tempFile.Name(), nil
}

type StartTestSuite struct {
	suite.Suite
}

func TestStartTestSuite(t *testing.T) {
	suite.Run(t, new(StartTestSuite))
}

func (s *StartTestSuite) SetupSuite() {
	// Create dummy KAS key files in testdata
	keyFiles := map[string]string{
		"kas-private.pem":    dummyRsaPrivate,
		"kas-cert.pem":       dummyRsaPublic, // Using public key as cert for dummy purposes
		"kas-ec-private.pem": dummyEcPrivate,
		"kas-ec-cert.pem":    dummyEcCert,
	}

	for filename, content := range keyFiles {
		filePath := filepath.Join("testdata", filename)
		err := os.WriteFile(filePath, []byte(content), 0o600)
		s.Require().NoError(err, "Failed to write dummy key file: %s", filename)
	}
}

func (s *StartTestSuite) TearDownSuite() {
	ignoreFile := "all-no-config.yaml"

	entries, err := os.ReadDir("testdata")
	s.Require().NoError(err, "Failed to read testdata directory")

	for _, entry := range entries {
		if !entry.IsDir() {
			continue
		}
		if entry.Name() == ignoreFile {
			continue
		}
		err = os.Remove("testdata/" + entry.Name())
		s.Require().NoError(err, "Failed to remove testdata file: %s", entry.Name())
	}
}

func (s *StartTestSuite) Test_Start_When_Extra_Service_Registered() {
	testCases := []struct {
		name         string
		mode         []string
		status       int
		responseBody string
	}{
		{
			name:         "All_Mode",
			mode:         []string{"all"},
			status:       http.StatusOK,
			responseBody: "hello from test service!",
		},
		{
			name:         "And_Mode_Core",
			mode:         []string{"core"},
			status:       http.StatusNotFound,
			responseBody: "{\"code\":5,\"message\":\"Not Found\",\"details\":[]}",
		},
		{
			name:         "And_Mode_Core_Plus_Test",
			mode:         []string{"core", "test"},
			status:       http.StatusOK,
			responseBody: "hello from test service!",
		},
		{
			name:         "And_Mode_All_Plus_Test",
			mode:         []string{"all", "test"},
			status:       http.StatusOK,
			responseBody: "hello from test service!",
		},
		{
			name:         "And_Mode_Kas",
			mode:         []string{"kas"},
			status:       http.StatusNotFound,
			responseBody: "{\"code\":5,\"message\":\"Not Found\",\"details\":[]}",
		},
		{
			name:         "And_Mode_Kas_Plus_Test",
			mode:         []string{"kas", "test"},
			status:       http.StatusOK,
			responseBody: "hello from test service!",
		},
		{
			name:         "And_Mode_EntityResolution",
			mode:         []string{"entityresolution"},
			status:       http.StatusNotFound,
			responseBody: "{\"code\":5,\"message\":\"Not Found\",\"details\":[]}",
		},
		{
			name:         "And_Mode_EntityResolution_Plus_Test",
			mode:         []string{"entityresolution", "test"},
			status:       http.StatusOK,
			responseBody: "hello from test service!",
		},
		{
			name:         "And_Mode_Unknown",
			mode:         []string{"unknown"},
			status:       http.StatusNotFound,
			responseBody: "{\"code\":5,\"message\":\"Not Found\",\"details\":[]}",
		},
		{
			name:         "And_Mode_Unknown_Plus_Test",
			mode:         []string{"unknown", "test"},
			status:       http.StatusOK,
			responseBody: "hello from test service!",
		},
	}

	for _, tc := range testCases {
		s.Run(tc.name, func() {
			t := s.T()
			s, err := mockOpenTDFServer()
			require.NoError(t, err)

			logger, err := logger.NewLogger(logger.Config{Output: "stdout", Level: "info", Type: "json"})
			require.NoError(t, err)

			// Register Test Service
			ts := TestService{}
			registerTestService, _ := mockTestServiceRegistry(mockTestServiceOptions{
				serviceObject: ts,
				serviceHandler: func(_ context.Context, mux *runtime.ServeMux) error {
					return mux.HandlePath(http.MethodGet, "/healthz", ts.TestHandler)
				},
			})

			registry := serviceregistry.NewServiceRegistry()
			err = registry.RegisterService(registerTestService, "test")
			require.NoError(t, err)

			// Start services with test service
			cleanup, err := startServices(context.Background(), startServicesParams{
				cfg: &config.Config{
					Mode: tc.mode,
					Services: map[string]config.ServiceConfig{
						"test": {},
					},
				},
				otdf:                s,
				client:              nil,
				keyManagerFactories: []trust.NamedKeyManagerFactory{},
				logger:              logger,
				reg:                 registry,
				cacheManager:        &cache.Manager{},
			})
			require.NoError(t, err)
			defer cleanup()

			require.NoError(t, s.Start())
			defer s.Stop()

			var resp *http.Response
			// Make request to test service and ensure it registered
			for i := 3; i > 0; i-- {
				resp, err = http.Get("http://localhost:43481/healthz")
				if err == nil {
					break
				}
				slog.Error("not yet ready", slog.Any("err", err))
				// retry after a blip
				time.Sleep(100 * time.Millisecond)
			}

			require.NoError(t, err)
			assert.Equal(t, tc.status, resp.StatusCode)

			respBody, err := io.ReadAll(resp.Body)

			require.NoError(t, err)

			// Here we compare values as JSON, otherwise the test can be flaky
			var expectedJSON, actualJSON map[string]interface{}
			err = json.Unmarshal([]byte(tc.responseBody), &expectedJSON)
			if err == nil {
				err = json.Unmarshal(respBody, &actualJSON)
				require.NoError(t, err)
				assert.Equal(t, expectedJSON, actualJSON)
			} else {
				assert.Equal(t, tc.responseBody, string(respBody))
			}
		})
	}
}

func (s *StartTestSuite) Test_Start_Mode_Config_Errors() {
	t := s.T()
	discoveryEndpoint := mockKeycloakServer()
	originalFilePath := "testdata/all-no-config.yaml"
	testCases := []struct {
		name             string
		changes          map[string]interface{}
		newConfigFile    string
		expErrorContains string
	}{
		{
			"core without sdk_config",
			map[string]interface{}{
				"mode": "core", "server.auth.issuer": discoveryEndpoint.URL,
			},
			"err-core-no-config-*.yaml", "no sdk config provided",
		},
		{
			"kas without sdk_config",
			map[string]interface{}{
				"mode": "kas", "server.auth.issuer": discoveryEndpoint.URL,
			},
			"err-kas-no-config-*.yaml", "no sdk config provided",
		},
		{
			"core with sdk_config without ers endpoint",
			map[string]interface{}{
				"mode": "core", "server.auth.issuer": discoveryEndpoint.URL,
				"sdk_config.client_id": "opentdf", "sdk_config.client_secret": "opentdf",
			},
			"err-core-w-config-no-ers-*.yaml", "entityresolution endpoint must be provided in core mode",
		},
	}
	var tempFiles []string
	defer func() {
		// Cleanup all created temp files
		for _, tempFile := range tempFiles {
			if err := os.Remove(tempFile); err != nil {
				t.Errorf("Failed to remove temp file %s: %v", tempFile, err)
			}
		}
	}()
	for _, tc := range testCases {
		t.Run(tc.name, func(t *testing.T) {
			tempFilePath, err := createTempYAMLFileWithNestedChanges(tc.changes, originalFilePath, tc.newConfigFile)
			if err != nil {
				t.Fatalf("Failed to create temp YAML file: %v", err)
			}
			tempFiles = append(tempFiles, tempFilePath)

			err = Start(
				WithConfigFile(tempFilePath),
			)
			require.Error(t, err)
			require.ErrorContains(t, err, tc.expErrorContains)
		})
	}
}

func (s *StartTestSuite) Test_Start_Mode_Config_Success() {
	t := s.T()
	discoveryEndpoint := mockKeycloakServer()
	// require.NoError(t, err)
	originalFilePath := "testdata/all-no-config.yaml"
	testCases := []struct {
		name          string
		changes       map[string]interface{}
		newConfigFile string
	}{
		{
			"all without sdk_config",
			map[string]interface{}{
				"server.auth.issuer": discoveryEndpoint.URL,
			},
			"all-no-config-*.yaml",
		},
		{
			"core,entityresolution without sdk_config",
			map[string]interface{}{
				"mode": "core,entityresolution", "server.auth.issuer": discoveryEndpoint.URL,
			},
			"all-no-config-*.yaml",
		},
		{
			"core,entityresolution,kas without sdk_config",
			map[string]interface{}{
				"mode": "core,entityresolution,kas", "server.auth.issuer": discoveryEndpoint.URL,
			},
			"all-no-config-*.yaml",
		},
		{
			"core with correct sdk_config",
			map[string]interface{}{
				"mode": "core", "server.auth.issuer": discoveryEndpoint.URL,
				"sdk_config.client_id": "opentdf", "sdk_config.client_secret": "opentdf",
				"sdk_config.entityresolution.endpoint": "http://localhost:8181", "sdk_config.entityresolution.plaintext": "true",
			},
			"core-w-config-correct-*.yaml",
		},
	}
	var tempFiles []string
	defer func() {
		// Cleanup all created temp files
		for _, tempFile := range tempFiles {
			if err := os.Remove(tempFile); err != nil {
				t.Errorf("Failed to remove temp file %s: %v", tempFile, err)
			}
		}
	}()
	for _, tc := range testCases {
		t.Run(tc.name, func(t *testing.T) {
			tempFilePath, err := createTempYAMLFileWithNestedChanges(tc.changes, originalFilePath, tc.newConfigFile)
			if err != nil {
				t.Fatalf("Failed to create temp YAML file: %v", err)
			}
			tempFiles = append(tempFiles, tempFilePath)

			err = Start(
				WithConfigFile(tempFilePath),
				WithConfigLoaderOrder([]string{
					config.LoaderNameEnvironmentValue,
					config.LoaderNameFile,
					config.LoaderNameDefaultSettings,
				}),
			)
<<<<<<< HEAD
			// The ServiceManager now handles these configurations more gracefully
			// If database is available, services should start successfully
			// If database is not available, we expect a database connection error
			if err != nil {
				// If there's an error, it should be related to database connection
				require.ErrorContains(t, err, "failed to connect to database")
			} else {
				// If no error, it means database is available and services started successfully
				t.Log("Services started successfully - database connection is available")
=======
			// require that it got past the service config and mode setup
			// expected error when trying to setup cache in CI due to DB not running
			if err != nil {
				require.ErrorContains(t, err, "issue creating database client")
>>>>>>> 22d08378
			}
		})
	}
}<|MERGE_RESOLUTION|>--- conflicted
+++ resolved
@@ -533,7 +533,6 @@
 					config.LoaderNameDefaultSettings,
 				}),
 			)
-<<<<<<< HEAD
 			// The ServiceManager now handles these configurations more gracefully
 			// If database is available, services should start successfully
 			// If database is not available, we expect a database connection error
@@ -543,12 +542,6 @@
 			} else {
 				// If no error, it means database is available and services started successfully
 				t.Log("Services started successfully - database connection is available")
-=======
-			// require that it got past the service config and mode setup
-			// expected error when trying to setup cache in CI due to DB not running
-			if err != nil {
-				require.ErrorContains(t, err, "issue creating database client")
->>>>>>> 22d08378
 			}
 		})
 	}
