package server

import (
	"context"
	"embed"
	"fmt"
	"log/slog"
	"slices"
	"strings"

	"github.com/go-viper/mapstructure/v2"
	"github.com/opentdf/platform/sdk"
	"github.com/opentdf/platform/service/authorization"
	authorizationV2 "github.com/opentdf/platform/service/authorization/v2"
	"github.com/opentdf/platform/service/entityresolution"
	entityresolutionV2 "github.com/opentdf/platform/service/entityresolution/v2"
	"github.com/opentdf/platform/service/health"
	"github.com/opentdf/platform/service/internal/server"
	"github.com/opentdf/platform/service/kas"
	logging "github.com/opentdf/platform/service/logger"
	"github.com/opentdf/platform/service/pkg/cache"
	"github.com/opentdf/platform/service/pkg/config"
	"github.com/opentdf/platform/service/pkg/db"
	"github.com/opentdf/platform/service/pkg/serviceregistry"
	"github.com/opentdf/platform/service/policy"
	"github.com/opentdf/platform/service/tracing"
	"github.com/opentdf/platform/service/trust"
	wellknown "github.com/opentdf/platform/service/wellknownconfiguration"
	"go.opentelemetry.io/otel"
	"go.opentelemetry.io/otel/trace"
)

const (
	modeALL       = "all"
	modeCore      = "core"
	modeKAS       = "kas"
	modeERS       = "entityresolution"
	modeEssential = "essential"

	serviceKAS              = "kas"
	servicePolicy           = "policy"
	serviceWellKnown        = "wellknown"
	serviceEntityResolution = "entityresolution"
	serviceAuthorization    = "authorization"
)

// registerEssentialServices registers the essential services to the given service registry.
// It takes a serviceregistry.Registry as input and returns an error if registration fails.
func registerEssentialServices(reg serviceregistry.Registry) error {
	essentialServices := []serviceregistry.IService{
		health.NewRegistration(),
	}
	// Register the essential services
	for _, s := range essentialServices {
		if err := reg.RegisterService(s, modeEssential); err != nil {
			return err //nolint:wrapcheck // We are all friends here
		}
	}
	return nil
}

// registerCoreServices registers the core services based on the provided mode.
// It returns the list of registered services and any error encountered during registration.
func registerCoreServices(reg serviceregistry.Registry, mode []string) ([]string, error) {
	var (
		services           []serviceregistry.IService
		registeredServices []string
	)

	for _, m := range mode {
		switch m {
		case "all":
			registeredServices = append(registeredServices, []string{servicePolicy, serviceAuthorization, serviceKAS, serviceWellKnown, serviceEntityResolution}...)
			services = append(services, []serviceregistry.IService{
				authorization.NewRegistration(),
				authorizationV2.NewRegistration(),
				kas.NewRegistration(),
				wellknown.NewRegistration(),
				entityresolution.NewRegistration(),
				entityresolutionV2.NewRegistration(),
			}...)
			services = append(services, policy.NewRegistrations()...)
		case "core":
			registeredServices = append(registeredServices, []string{servicePolicy, serviceAuthorization, serviceWellKnown}...)
			services = append(services, []serviceregistry.IService{
				authorization.NewRegistration(),
				authorizationV2.NewRegistration(),
				wellknown.NewRegistration(),
			}...)
			services = append(services, policy.NewRegistrations()...)
		case "kas":
			// If the mode is "kas", register only the KAS service
			registeredServices = append(registeredServices, serviceKAS)
			if err := reg.RegisterService(kas.NewRegistration(), modeKAS); err != nil {
				return nil, err //nolint:wrapcheck // We are all friends here
			}
		case "entityresolution":
			// If the mode is "entityresolution", register only the ERS service (v1 and v2)
			registeredServices = append(registeredServices, serviceEntityResolution)
			if err := reg.RegisterService(entityresolution.NewRegistration(), modeERS); err != nil {
				return nil, err //nolint:wrapcheck // We are all friends here
			}
			if err := reg.RegisterService(entityresolutionV2.NewRegistration(), modeERS); err != nil {
				return nil, err //nolint:wrapcheck // We are all friends here
			}
		default:
			continue
		}
	}

	// Register the services
	for _, s := range services {
		if err := reg.RegisterCoreService(s); err != nil {
			return nil, err //nolint:wrapcheck // We are all friends here
		}
	}

	return registeredServices, nil
}

type startServicesParams struct {
	cfg          *config.Config
	otdf         *server.OpenTDFServer
	client       *sdk.SDK
	logger       *logging.Logger
	reg          serviceregistry.Registry
	cacheManager *cache.Manager
}

// startServices iterates through the registered namespaces and starts the services
// based on the configuration and namespace mode. It creates a new service logger
// and a database client if required. It registers the services with the gRPC server,
// in-process gRPC server, and gRPC gateway. Finally, it logs the status of each service.
<<<<<<< HEAD
func startServices(ctx context.Context, params startServicesParams) error {
	cfg := params.cfg
	otdf := params.otdf
	client := params.client
	logger := params.logger
	reg := params.reg
	cacheManager := params.cacheManager
=======
func startServices(ctx context.Context, cfg *config.Config, otdf *server.OpenTDFServer, client *sdk.SDK, keyManagers []trust.KeyManager, logger *logging.Logger, reg serviceregistry.Registry) (func(), error) {
	var gatewayCleanup func()
>>>>>>> dd0d22fc

	// Iterate through the registered namespaces
	for ns, namespace := range reg {
		// modeEnabled checks if the mode is enabled based on the configuration and namespace mode.
		// It returns true if the mode is "all" or "essential" in the configuration, or if it matches the namespace mode.
		modeEnabled := slices.ContainsFunc(cfg.Mode, func(m string) bool {
			if strings.EqualFold(m, modeALL) || strings.EqualFold(namespace.Mode, modeEssential) {
				return true
			}
			return strings.EqualFold(m, namespace.Mode)
		})

		// Skip the namespace if the mode is not enabled
		if !modeEnabled {
			logger.Info("skipping namespace", slog.String("namespace", ns), slog.String("mode", namespace.Mode))
			continue
		}

		var svcLogger *logging.Logger = logger.With("namespace", ns)
		extractedLogLevel, err := extractServiceLoggerConfig(cfg.Services[ns])

		// If ns has log_level in config, create new logger with that level
		if err == nil {
			if extractedLogLevel != cfg.Logger.Level {
				slog.Debug("configuring logger")
				var newLoggerConfig logging.Config = cfg.Logger
				newLoggerConfig.Level = extractedLogLevel
				newSvcLogger, err := logging.NewLogger(newLoggerConfig)
				// only assign if logger successfully created
				if err == nil {
					svcLogger = newSvcLogger.With("namespace", ns)
				}
			}
		}

		var svcDBClient *db.Client
		tracer := otel.Tracer(tracing.ServiceName)

		for _, svc := range namespace.Services {
			// Get new db client if it is required and not already created
			if dbSvc, ok := svc.(serviceregistry.DatabaseSupportedService); ok {
				if dbSvc.IsDBRequired() && svcDBClient == nil {
					logger.Debug("creating database client", slog.String("namespace", ns))
					var err error
					svcDBClient, err = newServiceDBClient(ctx, cfg.Logger, cfg.DB, tracer, ns, dbSvc.DBMigrations())
					if err != nil {
						return err
					}
				}
			}

			// Check if the service supports and needs a cache
			var cacheClient *cache.Cache
			if cacheSvc, ok := svc.(serviceregistry.CacheSupportedService); ok {
				cacheClient = cacheManager.NewCache(ns, *cacheSvc.CacheOptions())
				if err != nil {
<<<<<<< HEAD
					return fmt.Errorf("issue creating cache client for %s: %w", ns, err)
=======
					return func() {}, err
>>>>>>> dd0d22fc
				}
			}
			if svc.GetVersion() != "" {
				svcLogger = svcLogger.With("version", svc.GetVersion())
			}

			// Create a new service instance
			err = svc.Start(ctx, serviceregistry.RegistrationParams{
				Config:                 cfg.Services[svc.GetNamespace()],
				Logger:                 svcLogger,
				DBClient:               svcDBClient,
				SDK:                    client,
				WellKnownConfig:        wellknown.RegisterConfiguration,
				RegisterReadinessCheck: health.RegisterReadinessCheck,
				OTDF:                   otdf, // TODO: REMOVE THIS
				OIDCDiscoveryConfig:    *cfg.Server.OIDCDiscovery,
				Tracer:                 tracer,
<<<<<<< HEAD
				Cache:                  cacheClient,
=======
				KeyManagers:            keyManagers,
>>>>>>> dd0d22fc
			})
			if err != nil {
				return func() {}, err
			}

			if err := svc.RegisterConfigUpdateHook(ctx, cfg.AddOnConfigChangeHook); err != nil {
				return func() {}, fmt.Errorf("failed to register config update hook: %w", err)
			}

			// Register Connect RPC Services
			if err := svc.RegisterConnectRPCServiceHandler(ctx, otdf.ConnectRPC); err != nil {
				logger.Info("service did not register a connect-rpc handler", slog.String("namespace", ns))
			}

			// Register In Process Connect RPC Services
			if err := svc.RegisterConnectRPCServiceHandler(ctx, otdf.ConnectRPCInProcess.ConnectRPC); err != nil {
				logger.Info("service did not register a connect-rpc handler", slog.String("namespace", ns))
			}

			// Register GRPC Gateway Handler using the in-process connect rpc
			grpcConn := otdf.ConnectRPCInProcess.GrpcConn()
			err := svc.RegisterGRPCGatewayHandler(ctx, otdf.GRPCGatewayMux, otdf.ConnectRPCInProcess.GrpcConn())
			if err != nil {
				logger.Info("service did not register a grpc gateway handler", slog.String("namespace", ns))
			} else if gatewayCleanup == nil {
				gatewayCleanup = func() {
					slog.Debug("executing cleanup")
					if grpcConn != nil {
						grpcConn.Close()
					}
					slog.Info("cleanup complete")
				}
			}

			// Register Extra Handlers
			if err := svc.RegisterHTTPHandlers(ctx, otdf.GRPCGatewayMux); err != nil {
				logger.Info("service did not register extra http handlers", slog.String("namespace", ns))
			}

			logger.Info(
				"service running",
				slog.String("namespace", ns),
				slog.String("service", svc.GetServiceDesc().ServiceName),
				slog.Group("database",
					slog.Any("required", svcDBClient != nil),
					slog.Any("migrationStatus", determineStatusOfMigration(svcDBClient)),
				),
			)
		}
	}

	if gatewayCleanup == nil {
		gatewayCleanup = func() {}
	}
	return gatewayCleanup, nil
}

func extractServiceLoggerConfig(cfg config.ServiceConfig) (string, error) {
	type ServiceConfigWithLogger struct {
		LogLevel string `mapstructure:"log_level" json:"log_level,omitempty"`
	}
	var svcLoggerConfig ServiceConfigWithLogger
	err := mapstructure.Decode(cfg, &svcLoggerConfig)
	if err == nil && svcLoggerConfig.LogLevel != "" {
		return svcLoggerConfig.LogLevel, nil
	}
	return "", fmt.Errorf("could not decode service log level: %w", err)
}

// newServiceDBClient creates a new database client for the specified namespace.
// It initializes the client with the provided context, logger configuration, database configuration,
// namespace, and migrations. It returns the created client and any error encountered during creation.
func newServiceDBClient(ctx context.Context, logCfg logging.Config, dbCfg db.Config, trace trace.Tracer, ns string, migrations *embed.FS) (*db.Client, error) {
	var err error

	client, err := db.New(ctx, dbCfg, logCfg, &trace,
		db.WithService(ns),
		db.WithMigrations(migrations),
	)
	if err != nil {
		return nil, fmt.Errorf("issue creating database client for %s: %w", ns, err)
	}

	return client, nil
}

// determineStatusOfMigration determines the status of the migration based on the provided client.
// It checks if the client is required, if the required migrations have already been ran,
// if the service does not require a database, or if the migrations are disabled.
// It returns a string indicating the reason for the determined status.
func determineStatusOfMigration(client *db.Client) string {
	required := (client != nil)
	requiredAlreadyRan := required && client.MigrationsEnabled() && client.RanMigrations()
	noDBRequired := !required
	migrationsDisabled := (required && !client.MigrationsEnabled())

	reason := "undetermined"
	switch {
	case requiredAlreadyRan:
		reason = "required migrations already ran"
	case noDBRequired:
		reason = "service does not require a database"
	case migrationsDisabled:
		reason = "migrations are disabled"
	}
	return reason
}<|MERGE_RESOLUTION|>--- conflicted
+++ resolved
@@ -125,24 +125,23 @@
 	logger       *logging.Logger
 	reg          serviceregistry.Registry
 	cacheManager *cache.Manager
+	keyManagers  []trust.KeyManager
 }
 
 // startServices iterates through the registered namespaces and starts the services
 // based on the configuration and namespace mode. It creates a new service logger
 // and a database client if required. It registers the services with the gRPC server,
 // in-process gRPC server, and gRPC gateway. Finally, it logs the status of each service.
-<<<<<<< HEAD
-func startServices(ctx context.Context, params startServicesParams) error {
+func startServices(ctx context.Context, params startServicesParams) (func(), error) {
 	cfg := params.cfg
 	otdf := params.otdf
 	client := params.client
 	logger := params.logger
 	reg := params.reg
 	cacheManager := params.cacheManager
-=======
-func startServices(ctx context.Context, cfg *config.Config, otdf *server.OpenTDFServer, client *sdk.SDK, keyManagers []trust.KeyManager, logger *logging.Logger, reg serviceregistry.Registry) (func(), error) {
+	keyManagers := params.keyManagers
+
 	var gatewayCleanup func()
->>>>>>> dd0d22fc
 
 	// Iterate through the registered namespaces
 	for ns, namespace := range reg {
@@ -189,9 +188,12 @@
 					var err error
 					svcDBClient, err = newServiceDBClient(ctx, cfg.Logger, cfg.DB, tracer, ns, dbSvc.DBMigrations())
 					if err != nil {
-						return err
+						return func() {}, err
 					}
 				}
+			}
+			if svc.GetVersion() != "" {
+				svcLogger = svcLogger.With("version", svc.GetVersion())
 			}
 
 			// Check if the service supports and needs a cache
@@ -199,15 +201,8 @@
 			if cacheSvc, ok := svc.(serviceregistry.CacheSupportedService); ok {
 				cacheClient = cacheManager.NewCache(ns, *cacheSvc.CacheOptions())
 				if err != nil {
-<<<<<<< HEAD
-					return fmt.Errorf("issue creating cache client for %s: %w", ns, err)
-=======
-					return func() {}, err
->>>>>>> dd0d22fc
+					return func() {}, fmt.Errorf("issue creating cache client for %s: %w", ns, err)
 				}
-			}
-			if svc.GetVersion() != "" {
-				svcLogger = svcLogger.With("version", svc.GetVersion())
 			}
 
 			// Create a new service instance
@@ -221,11 +216,8 @@
 				OTDF:                   otdf, // TODO: REMOVE THIS
 				OIDCDiscoveryConfig:    *cfg.Server.OIDCDiscovery,
 				Tracer:                 tracer,
-<<<<<<< HEAD
 				Cache:                  cacheClient,
-=======
 				KeyManagers:            keyManagers,
->>>>>>> dd0d22fc
 			})
 			if err != nil {
 				return func() {}, err
