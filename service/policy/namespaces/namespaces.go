package namespaces

import (
	"context"
	"fmt"
	"log/slog"

<<<<<<< HEAD
	"github.com/grpc-ecosystem/grpc-gateway/v2/runtime"
	configv1 "github.com/opentdf/platform/protocol/go/config/v1"
=======
	"connectrpc.com/connect"
>>>>>>> 6d7f24a3
	"github.com/opentdf/platform/protocol/go/policy"
	"github.com/opentdf/platform/protocol/go/policy/namespaces"
	"github.com/opentdf/platform/protocol/go/policy/namespaces/namespacesconnect"
	"github.com/opentdf/platform/service/logger"
	"github.com/opentdf/platform/service/logger/audit"
	"github.com/opentdf/platform/service/pkg/db"
	"github.com/opentdf/platform/service/pkg/serviceregistry"
	policydb "github.com/opentdf/platform/service/policy/db"
)

type NamespacesService struct { //nolint:revive // NamespacesService is a valid name
	dbClient policydb.PolicyDBClient
	logger   *logger.Logger
	config   *configv1.PolicyConfig
}

<<<<<<< HEAD
func NewRegistration() serviceregistry.Registration {
	return serviceregistry.Registration{
		ServiceDesc: &namespaces.NamespaceService_ServiceDesc,
		RegisterFunc: func(srp serviceregistry.RegistrationParams) (any, serviceregistry.HandlerServer) {
			cfg, ok := srp.ConfigProto.(*configv1.PolicyConfig)
			if !ok {
				panic("failed to assert config as *configv1.PolicyConfig")
			}

			ns := &NamespacesService{dbClient: policydb.NewClient(srp.DBClient, srp.Logger), logger: srp.Logger, config: cfg}

			if err := srp.RegisterReadinessCheck("policy", ns.IsReady); err != nil {
				srp.Logger.Error("failed to register policy readiness check", slog.String("error", err.Error()))
			}

			return ns, func(ctx context.Context, mux *runtime.ServeMux, server any) error {
				nsServer, ok := server.(namespaces.NamespaceServiceServer)
				if !ok {
					return fmt.Errorf("failed to assert server as namespaces.NamespaceServiceServer")
=======
func NewRegistration(ns string, dbRegister serviceregistry.DBRegister) *serviceregistry.Service[namespacesconnect.NamespaceServiceHandler] {
	return &serviceregistry.Service[namespacesconnect.NamespaceServiceHandler]{
		ServiceOptions: serviceregistry.ServiceOptions[namespacesconnect.NamespaceServiceHandler]{
			Namespace:      ns,
			DB:             dbRegister,
			ServiceDesc:    &namespaces.NamespaceService_ServiceDesc,
			ConnectRPCFunc: namespacesconnect.NewNamespaceServiceHandler,
			GRPCGateayFunc: namespaces.RegisterNamespaceServiceHandlerFromEndpoint,
			RegisterFunc: func(srp serviceregistry.RegistrationParams) (namespacesconnect.NamespaceServiceHandler, serviceregistry.HandlerServer) {
				ns := &NamespacesService{dbClient: policydb.NewClient(srp.DBClient, srp.Logger), logger: srp.Logger}

				if err := srp.RegisterReadinessCheck("policy", ns.IsReady); err != nil {
					srp.Logger.Error("failed to register policy readiness check", slog.String("error", err.Error()))
>>>>>>> 6d7f24a3
				}

				return ns, nil
			},
		},
	}
}

// IsReady checks if the service is ready to serve requests.
// Without a database connection, the service is not ready.
func (ns NamespacesService) IsReady(ctx context.Context) error {
	ns.logger.TraceContext(ctx, "checking readiness of namespaces service")
	if err := ns.dbClient.SQLDB.PingContext(ctx); err != nil {
		return err
	}

	return nil
}

<<<<<<< HEAD
func (ns NamespacesService) ListNamespaces(ctx context.Context, req *namespaces.ListNamespacesRequest) (*namespaces.ListNamespacesResponse, error) {
	slog.Info("namespaces service config", slog.Any("http_cache_secs", ns.config.GetHttpCacheSecs().GetValue()))

	state := policydb.GetDBStateTypeTransformedEnum(req.GetState())
=======
func (ns NamespacesService) ListNamespaces(ctx context.Context, req *connect.Request[namespaces.ListNamespacesRequest]) (*connect.Response[namespaces.ListNamespacesResponse], error) {
	state := policydb.GetDBStateTypeTransformedEnum(req.Msg.GetState())
>>>>>>> 6d7f24a3
	ns.logger.Debug("listing namespaces", slog.String("state", state))

	rsp := &namespaces.ListNamespacesResponse{}
	list, err := ns.dbClient.ListNamespaces(ctx, state)
	if err != nil {
		return nil, db.StatusifyError(err, db.ErrTextListRetrievalFailed)
	}

	ns.logger.Debug("listed namespaces")
	rsp.Namespaces = list

	return connect.NewResponse(rsp), nil
}

func (ns NamespacesService) GetNamespace(ctx context.Context, req *connect.Request[namespaces.GetNamespaceRequest]) (*connect.Response[namespaces.GetNamespaceResponse], error) {
	ns.logger.Debug("getting namespace", slog.String("id", req.Msg.GetId()))

	rsp := &namespaces.GetNamespaceResponse{}

	namespace, err := ns.dbClient.GetNamespace(ctx, req.Msg.GetId())
	if err != nil {
		return nil, db.StatusifyError(err, db.ErrTextGetRetrievalFailed, "id", req.Msg.GetId())
	}

	rsp.Namespace = namespace

	return connect.NewResponse(rsp), nil
}

func (ns NamespacesService) CreateNamespace(ctx context.Context, req *connect.Request[namespaces.CreateNamespaceRequest]) (*connect.Response[namespaces.CreateNamespaceResponse], error) {
	ns.logger.Debug("creating new namespace", slog.String("name", req.Msg.GetName()))

	auditParams := audit.PolicyEventParams{
		ActionType: audit.ActionTypeCreate,
		ObjectType: audit.ObjectTypeNamespace,
	}
	rsp := &namespaces.CreateNamespaceResponse{}

	n, err := ns.dbClient.CreateNamespace(ctx, req.Msg)
	if err != nil {
		ns.logger.Audit.PolicyCRUDFailure(ctx, auditParams)
		return nil, db.StatusifyError(err, db.ErrTextCreationFailed, slog.String("name", req.Msg.GetName()))
	}

	auditParams.ObjectID = n.GetId()
	auditParams.Original = n
	ns.logger.Audit.PolicyCRUDSuccess(ctx, auditParams)

	ns.logger.Debug("created new namespace", slog.String("name", req.Msg.GetName()))
	rsp.Namespace = n

	return connect.NewResponse(rsp), nil
}

func (ns NamespacesService) UpdateNamespace(ctx context.Context, req *connect.Request[namespaces.UpdateNamespaceRequest]) (*connect.Response[namespaces.UpdateNamespaceResponse], error) {
	namespaceID := req.Msg.GetId()
	ns.logger.Debug("updating namespace", slog.String("name", namespaceID))
	rsp := &namespaces.UpdateNamespaceResponse{}

	auditParams := audit.PolicyEventParams{
		ActionType: audit.ActionTypeUpdate,
		ObjectType: audit.ObjectTypeNamespace,
		ObjectID:   namespaceID,
	}

	original, err := ns.dbClient.GetNamespace(ctx, namespaceID)
	if err != nil {
		ns.logger.Audit.PolicyCRUDFailure(ctx, auditParams)
		return nil, db.StatusifyError(err, db.ErrTextGetRetrievalFailed, slog.String("id", namespaceID))
	}

	updated, err := ns.dbClient.UpdateNamespace(ctx, namespaceID, req.Msg)
	if err != nil {
		ns.logger.Audit.PolicyCRUDFailure(ctx, auditParams)
		return nil, db.StatusifyError(err, db.ErrTextUpdateFailed, slog.String("id", namespaceID))
	}

	auditParams.Original = original
	auditParams.Updated = updated

	ns.logger.Audit.PolicyCRUDSuccess(ctx, auditParams)
	ns.logger.Debug("updated namespace", slog.String("id", namespaceID))

	rsp.Namespace = &policy.Namespace{
		Id: namespaceID,
	}
	return connect.NewResponse(rsp), nil
}

func (ns NamespacesService) DeactivateNamespace(ctx context.Context, req *connect.Request[namespaces.DeactivateNamespaceRequest]) (*connect.Response[namespaces.DeactivateNamespaceResponse], error) {
	namespaceID := req.Msg.GetId()

	ns.logger.Debug("deactivating namespace", slog.String("id", namespaceID))
	rsp := &namespaces.DeactivateNamespaceResponse{}

	auditParams := audit.PolicyEventParams{
		ActionType: audit.ActionTypeUpdate,
		ObjectType: audit.ObjectTypeNamespace,
		ObjectID:   namespaceID,
	}

	original, err := ns.dbClient.GetNamespace(ctx, namespaceID)
	if err != nil {
		ns.logger.Audit.PolicyCRUDFailure(ctx, auditParams)
		return nil, db.StatusifyError(err, db.ErrTextGetRetrievalFailed, slog.String("id", namespaceID))
	}

	updated, err := ns.dbClient.DeactivateNamespace(ctx, namespaceID)
	if err != nil {
		ns.logger.Audit.PolicyCRUDFailure(ctx, auditParams)
		return nil, db.StatusifyError(err, db.ErrTextDeletionFailed, slog.String("id", namespaceID))
	}

	auditParams.Original = original
	auditParams.Updated = updated
	ns.logger.Audit.PolicyCRUDSuccess(ctx, auditParams)
	ns.logger.Debug("soft-deleted namespace", slog.String("id", namespaceID))

	return connect.NewResponse(rsp), nil
}

func (ns NamespacesService) AssignKeyAccessServerToNamespace(ctx context.Context, req *connect.Request[namespaces.AssignKeyAccessServerToNamespaceRequest]) (*connect.Response[namespaces.AssignKeyAccessServerToNamespaceResponse], error) {
	rsp := &namespaces.AssignKeyAccessServerToNamespaceResponse{}

	grant := req.Msg.GetNamespaceKeyAccessServer()
	auditParams := audit.PolicyEventParams{
		ActionType: audit.ActionTypeCreate,
		ObjectType: audit.ObjectTypeKasAttributeNamespaceAssignment,
		ObjectID:   fmt.Sprintf("%s-%s", grant.GetNamespaceId(), grant.GetKeyAccessServerId()),
	}

	namespaceKas, err := ns.dbClient.AssignKeyAccessServerToNamespace(ctx, grant)
	if err != nil {
		ns.logger.Audit.PolicyCRUDFailure(ctx, auditParams)
		return nil, db.StatusifyError(err, db.ErrTextCreationFailed, slog.String("namespaceKas", grant.String()))
	}
	ns.logger.Audit.PolicyCRUDSuccess(ctx, auditParams)

	rsp.NamespaceKeyAccessServer = namespaceKas

	return connect.NewResponse(rsp), nil
}

func (ns NamespacesService) RemoveKeyAccessServerFromNamespace(ctx context.Context, req *connect.Request[namespaces.RemoveKeyAccessServerFromNamespaceRequest]) (*connect.Response[namespaces.RemoveKeyAccessServerFromNamespaceResponse], error) {
	rsp := &namespaces.RemoveKeyAccessServerFromNamespaceResponse{}

	grant := req.Msg.GetNamespaceKeyAccessServer()
	auditParams := audit.PolicyEventParams{
		ActionType: audit.ActionTypeDelete,
		ObjectType: audit.ObjectTypeKasAttributeNamespaceAssignment,
		ObjectID:   fmt.Sprintf("%s-%s", grant.GetNamespaceId(), grant.GetKeyAccessServerId()),
	}

	namespaceKas, err := ns.dbClient.RemoveKeyAccessServerFromNamespace(ctx, grant)
	if err != nil {
		ns.logger.Audit.PolicyCRUDFailure(ctx, auditParams)
		return nil, db.StatusifyError(err, db.ErrTextDeletionFailed, slog.String("namespaceKas", grant.String()))
	}
	ns.logger.Audit.PolicyCRUDSuccess(ctx, auditParams)

	rsp.NamespaceKeyAccessServer = namespaceKas

	return connect.NewResponse(rsp), nil
}<|MERGE_RESOLUTION|>--- conflicted
+++ resolved
@@ -5,12 +5,8 @@
 	"fmt"
 	"log/slog"
 
-<<<<<<< HEAD
-	"github.com/grpc-ecosystem/grpc-gateway/v2/runtime"
+	"connectrpc.com/connect"
 	configv1 "github.com/opentdf/platform/protocol/go/config/v1"
-=======
-	"connectrpc.com/connect"
->>>>>>> 6d7f24a3
 	"github.com/opentdf/platform/protocol/go/policy"
 	"github.com/opentdf/platform/protocol/go/policy/namespaces"
 	"github.com/opentdf/platform/protocol/go/policy/namespaces/namespacesconnect"
@@ -27,41 +23,25 @@
 	config   *configv1.PolicyConfig
 }
 
-<<<<<<< HEAD
-func NewRegistration() serviceregistry.Registration {
-	return serviceregistry.Registration{
-		ServiceDesc: &namespaces.NamespaceService_ServiceDesc,
-		RegisterFunc: func(srp serviceregistry.RegistrationParams) (any, serviceregistry.HandlerServer) {
-			cfg, ok := srp.ConfigProto.(*configv1.PolicyConfig)
-			if !ok {
-				panic("failed to assert config as *configv1.PolicyConfig")
-			}
-
-			ns := &NamespacesService{dbClient: policydb.NewClient(srp.DBClient, srp.Logger), logger: srp.Logger, config: cfg}
-
-			if err := srp.RegisterReadinessCheck("policy", ns.IsReady); err != nil {
-				srp.Logger.Error("failed to register policy readiness check", slog.String("error", err.Error()))
-			}
-
-			return ns, func(ctx context.Context, mux *runtime.ServeMux, server any) error {
-				nsServer, ok := server.(namespaces.NamespaceServiceServer)
-				if !ok {
-					return fmt.Errorf("failed to assert server as namespaces.NamespaceServiceServer")
-=======
-func NewRegistration(ns string, dbRegister serviceregistry.DBRegister) *serviceregistry.Service[namespacesconnect.NamespaceServiceHandler] {
+func NewRegistration(ns string, dbRegister serviceregistry.DBRegister, svcCfgRegister serviceregistry.ServiceConfigRegister) *serviceregistry.Service[namespacesconnect.NamespaceServiceHandler] {
 	return &serviceregistry.Service[namespacesconnect.NamespaceServiceHandler]{
 		ServiceOptions: serviceregistry.ServiceOptions[namespacesconnect.NamespaceServiceHandler]{
 			Namespace:      ns,
 			DB:             dbRegister,
+			ServiceConfig:  svcCfgRegister,
 			ServiceDesc:    &namespaces.NamespaceService_ServiceDesc,
 			ConnectRPCFunc: namespacesconnect.NewNamespaceServiceHandler,
 			GRPCGateayFunc: namespaces.RegisterNamespaceServiceHandlerFromEndpoint,
 			RegisterFunc: func(srp serviceregistry.RegistrationParams) (namespacesconnect.NamespaceServiceHandler, serviceregistry.HandlerServer) {
-				ns := &NamespacesService{dbClient: policydb.NewClient(srp.DBClient, srp.Logger), logger: srp.Logger}
+				cfg, ok := srp.ConfigProto.(*configv1.PolicyConfig)
+				if !ok {
+					panic("failed to assert config as *configv1.PolicyConfig")
+				}
+
+				ns := &NamespacesService{dbClient: policydb.NewClient(srp.DBClient, srp.Logger), logger: srp.Logger, config: cfg}
 
 				if err := srp.RegisterReadinessCheck("policy", ns.IsReady); err != nil {
 					srp.Logger.Error("failed to register policy readiness check", slog.String("error", err.Error()))
->>>>>>> 6d7f24a3
 				}
 
 				return ns, nil
@@ -81,15 +61,9 @@
 	return nil
 }
 
-<<<<<<< HEAD
-func (ns NamespacesService) ListNamespaces(ctx context.Context, req *namespaces.ListNamespacesRequest) (*namespaces.ListNamespacesResponse, error) {
+func (ns NamespacesService) ListNamespaces(ctx context.Context, req *connect.Request[namespaces.ListNamespacesRequest]) (*connect.Response[namespaces.ListNamespacesResponse], error) {
 	slog.Info("namespaces service config", slog.Any("http_cache_secs", ns.config.GetHttpCacheSecs().GetValue()))
-
-	state := policydb.GetDBStateTypeTransformedEnum(req.GetState())
-=======
-func (ns NamespacesService) ListNamespaces(ctx context.Context, req *connect.Request[namespaces.ListNamespacesRequest]) (*connect.Response[namespaces.ListNamespacesResponse], error) {
 	state := policydb.GetDBStateTypeTransformedEnum(req.Msg.GetState())
->>>>>>> 6d7f24a3
 	ns.logger.Debug("listing namespaces", slog.String("state", state))
 
 	rsp := &namespaces.ListNamespacesResponse{}
