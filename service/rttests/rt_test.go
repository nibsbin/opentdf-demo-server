--- conflicted
+++ resolved
@@ -266,11 +266,7 @@
 		slog.Error("could not list attributes", slog.String("error", err.Error()))
 		return err
 	}
-<<<<<<< HEAD
-	slog.Info(fmt.Sprintf("list attributes response: %s", protojson.Format(allAttr.Msg)))
-=======
-	slog.Info("list attributes response: " + protojson.Format(allAttr))
->>>>>>> 8e3a9b36
+	slog.Info("list attributes response: " + protojson.Format(allAttr.Msg))
 
 	slog.Info("##################################\n#######################################")
 
@@ -329,11 +325,7 @@
 		slog.Error("could not list subject mappings", slog.String("error", err.Error()))
 		return err
 	}
-<<<<<<< HEAD
-	slog.Info(fmt.Sprintf("list subject mappings response: %s", protojson.Format(allSubMaps.Msg)))
-=======
-	slog.Info("list subject mappings response: " + protojson.Format(allSubMaps))
->>>>>>> 8e3a9b36
+	slog.Info("list subject mappings response: " + protojson.Format(allSubMaps.Msg))
 
 	return nil
 }
