package access

import (
	"bytes"
	"context"
	"crypto/ecdsa"
	"crypto/hmac"
	"crypto/rsa"
	"crypto/sha256"
	"crypto/x509"
	"encoding/base64"
	"encoding/hex"
	"encoding/json"
	"encoding/pem"
	"errors"
	"fmt"
	"log/slog"
	"net/http"
	"time"

	"connectrpc.com/connect"
	"github.com/lestrrat-go/jwx/v2/jwa"
	"github.com/lestrrat-go/jwx/v2/jwk"
	"github.com/lestrrat-go/jwx/v2/jwt"
	"github.com/opentdf/platform/lib/ocrypto"
	"github.com/opentdf/platform/protocol/go/entity"
	kaspb "github.com/opentdf/platform/protocol/go/kas"
	"github.com/opentdf/platform/sdk"
	"github.com/opentdf/platform/service/internal/security"
	"github.com/opentdf/platform/service/logger"
	"github.com/opentdf/platform/service/logger/audit"
	ctxAuth "github.com/opentdf/platform/service/pkg/auth"
	"github.com/opentdf/platform/service/trust"
	"go.opentelemetry.io/otel/trace"
	"google.golang.org/grpc/codes"
	"google.golang.org/grpc/status"
	"google.golang.org/protobuf/encoding/protojson"
)

const (
	kTDF3Algorithm = "rsa:2048"
	kNanoAlgorithm = "ec:secp256r1"
	kFailedStatus  = "fail"
	kPermitStatus  = "permit"
)

type SignedRequestBody struct {
	RequestBody string `json:"requestBody"`
}

type RequestBody struct {
	AuthToken       string      `json:"authToken"`
	KeyAccess       KeyAccess   `json:"keyAccess"`
	Policy          string      `json:"policy,omitempty"`
	Algorithm       string      `json:"algorithm,omitempty"`
	ClientPublicKey string      `json:"clientPublicKey"`
	PublicKey       interface{} `json:"-"`
	SchemaVersion   string      `json:"schemaVersion,omitempty"`
}

type entityInfo struct {
	EntityID string `json:"sub"`
	ClientID string `json:"clientId"`
	Token    string `json:"-"`
}

type kaoResult struct {
	ID       string
	DEK      trust.ProtectedKey
	Encapped []byte
	Error    error

	// Optional: Present for EC wrapped responses
	EphemeralPublicKey []byte
}

// From policy ID to KAO ID to result
type policyKAOResults map[string]map[string]kaoResult

const (
	kNanoTDFGMACLength = 8
	ErrUser            = Error("request error")
	ErrInternal        = Error("internal error")

	ErrNanoTDFPolicyModeUnsupported = Error("unsupported policy mode")
)

func err400(s string) error {
	return connect.NewError(connect.CodeInvalidArgument, errors.Join(ErrUser, status.Error(codes.InvalidArgument, s)))
}

func err401(s string) error {
	return connect.NewError(connect.CodeUnauthenticated, errors.Join(ErrUser, status.Error(codes.Unauthenticated, s)))
}

func err403(s string) error {
	return connect.NewError(connect.CodePermissionDenied, errors.Join(ErrUser, status.Error(codes.PermissionDenied, s)))
}

func err500(s string) error {
	return connect.NewError(connect.CodeInternal, errors.Join(ErrInternal, status.Error(codes.Internal, s)))
}

func generateHMACDigest(ctx context.Context, msg, key []byte, logger logger.Logger) ([]byte, error) {
	mac := hmac.New(sha256.New, key)
	_, err := mac.Write(msg)
	if err != nil {
		logger.WarnContext(ctx, "failed to compute hmac")
		return nil, errors.Join(ErrUser, status.Error(codes.InvalidArgument, "policy hmac"))
	}
	return mac.Sum(nil), nil
}

var acceptableSkew = 30 * time.Second

func verifySRT(ctx context.Context, srt string, dpopJWK jwk.Key, logger logger.Logger) (string, error) {
	token, err := jwt.Parse([]byte(srt), jwt.WithKey(jwa.RS256, dpopJWK), jwt.WithAcceptableSkew(acceptableSkew))
	if err != nil {
		logger.WarnContext(ctx, "unable to verify request token", "err", err, "srt", srt, "jwk", dpopJWK)
		return "", err401("unable to verify request token")
	}
	return justRequestBody(ctx, token, logger)
}

func noverify(ctx context.Context, srt string, logger logger.Logger) (string, error) {
	token, err := jwt.Parse([]byte(srt), jwt.WithVerify(false), jwt.WithAcceptableSkew(acceptableSkew))
	if err != nil {
		logger.WarnContext(ctx, "unable to validate or parse token", "err", err)
		return "", err401("could not parse token")
	}
	return justRequestBody(ctx, token, logger)
}

func justRequestBody(ctx context.Context, token jwt.Token, logger logger.Logger) (string, error) {
	rb, exists := token.Get("requestBody")
	if !exists {
		logger.WarnContext(ctx, "missing request body")
		return "", err400("missing request body")
	}

	rbString, ok := rb.(string)
	if !ok {
		logger.WarnContext(ctx, "invalid request body")
		return "", err400("invalid request body")
	}
	return rbString, nil
}

func extractAndConvertV1SRTBody(body []byte) (kaspb.UnsignedRewrapRequest, error) {
	var requestBody RequestBody
	if err := json.Unmarshal(body, &requestBody); err != nil {
		return kaspb.UnsignedRewrapRequest{}, err
	}

	kao := requestBody.KeyAccess
	// ignore errors, maybe nanoTDF
	binding, _ := extractPolicyBinding(kao.PolicyBinding)

	reqs := []*kaspb.UnsignedRewrapRequest_WithPolicyRequest{
		{
			KeyAccessObjects: []*kaspb.UnsignedRewrapRequest_WithKeyAccessObject{
				{
					KeyAccessObjectId: "kao-0",
					KeyAccessObject: &kaspb.KeyAccess{
						EncryptedMetadata:  kao.EncryptedMetadata,
						PolicyBinding:      &kaspb.PolicyBinding{Hash: binding, Algorithm: kao.Algorithm},
						Protocol:           kao.Protocol,
						KeyType:            kao.Type,
						KasUrl:             kao.URL,
						Kid:                kao.KID,
						SplitId:            kao.SID,
						WrappedKey:         kao.WrappedKey,
						Header:             kao.Header,
						EphemeralPublicKey: kao.EphemeralPublicKey,
					},
				},
			},
			Algorithm: requestBody.Algorithm,
			Policy: &kaspb.UnsignedRewrapRequest_WithPolicy{
				Id:   "policy-1",
				Body: requestBody.Policy,
			},
		},
	}

	return kaspb.UnsignedRewrapRequest{
		ClientPublicKey: requestBody.ClientPublicKey,
		Requests:        reqs,
	}, nil
}

func extractSRTBody(ctx context.Context, headers http.Header, in *kaspb.RewrapRequest, logger logger.Logger) (*kaspb.UnsignedRewrapRequest, bool, error) {
	isV1 := false
	// First load legacy method for verifying SRT
	if vpk, ok := headers["X-Virtrupubkey"]; ok && len(vpk) == 1 {
		logger.InfoContext(ctx, "Legacy Client: Processing X-Virtrupubkey")
	}

	// get dpop public key from context
	dpopJWK := ctxAuth.GetJWKFromContext(ctx, &logger)

	var err error
	var rbString string
	srt := in.GetSignedRequestToken()
	if dpopJWK == nil {
		logger.InfoContext(ctx, "no DPoP key provided")
		// if we have no DPoP key it's for one of two reasons:
		// 1. auth is disabled so we can't get a DPoP JWK
		// 2. auth is enabled _but_ we aren't requiring DPoP
		// in either case letting the request through makes sense
		rbString, err = noverify(ctx, srt, logger)
		if err != nil {
			logger.ErrorContext(ctx, "unable to load RSA verifier", "err", err)
			return nil, false, err
		}
	} else {
		// verify and validate the request token
		var err error
		rbString, err = verifySRT(ctx, srt, dpopJWK, logger)
		if err != nil {
			return nil, false, err
		}
	}

	var requestBody kaspb.UnsignedRewrapRequest
	err = protojson.UnmarshalOptions{DiscardUnknown: true}.Unmarshal([]byte(rbString), &requestBody)
	// if there are no requests then it could be a v1 request
	if err != nil {
		logger.WarnContext(ctx, "invalid SRT", "err.v2", err, "srt", rbString)
		return nil, false, err400("invalid request body")
	}
	if len(requestBody.GetRequests()) == 0 {
		logger.DebugContext(ctx, "legacy v1 SRT")
		var errv1 error

		if requestBody, errv1 = extractAndConvertV1SRTBody([]byte(rbString)); errv1 != nil {
			logger.WarnContext(ctx, "invalid SRT", "err.v1", errv1, "srt", rbString, "rewrap.body", requestBody.String())
			return nil, false, err400("invalid request body")
		}
		isV1 = true
	}
	logger.DebugContext(ctx, "extracted request body", slog.String("rewrap.body", requestBody.String()), slog.Any("rewrap.srt", rbString))

	block, _ := pem.Decode([]byte(requestBody.GetClientPublicKey()))
	if block == nil {
		logger.WarnContext(ctx, "missing clientPublicKey")
		return nil, isV1, err400("clientPublicKey failure")
	}

	// Try to parse the clientPublicKey
	clientPublicKey, err := x509.ParsePKIXPublicKey(block.Bytes)
	if err != nil {
		logger.WarnContext(ctx, "failure to parse clientPublicKey", "err", err)
		return nil, isV1, err400("clientPublicKey parse failure")
	}
	// Check to make sure the clientPublicKey is a supported key type
	switch clientPublicKey.(type) {
	case *rsa.PublicKey:
		return &requestBody, isV1, nil
	case *ecdsa.PublicKey:
		return &requestBody, isV1, nil
	default:
		logger.WarnContext(ctx, fmt.Sprintf("clientPublicKey not a supported key, was [%T]", clientPublicKey))
		return nil, isV1, err400("clientPublicKey unsupported type")
	}
}

func verifyPolicyBinding(ctx context.Context, policy []byte, kao *kaspb.UnsignedRewrapRequest_WithKeyAccessObject, symKey []byte, logger logger.Logger) error {
	actualHMAC, err := generateHMACDigest(ctx, policy, symKey, logger)
	if err != nil {
		logger.WarnContext(ctx, "unable to generate policy hmac", "err", err)
		return err400("bad request")
	}

	policyBinding := kao.GetKeyAccessObject().GetPolicyBinding().GetHash()
	expectedHMAC := make([]byte, base64.StdEncoding.DecodedLen(len(policyBinding)))
	n, err := base64.StdEncoding.Decode(expectedHMAC, []byte(policyBinding))
	if err == nil {
		n, err = hex.Decode(expectedHMAC, expectedHMAC[:n])
	}
	expectedHMAC = expectedHMAC[:n]
	if err != nil {
		logger.WarnContext(ctx, "invalid policy binding", "err", err)
		return err400("bad request")
	}
	if !hmac.Equal(actualHMAC, expectedHMAC) {
		logger.WarnContext(ctx, "policy hmac mismatch", "policyBinding", policyBinding)
		return err400("bad request")
	}

	return nil
}

func extractPolicyBinding(policyBinding interface{}) (string, error) {
	switch v := policyBinding.(type) {
	case string:
		if v == "" {
			return "", errors.New("empty policy binding")
		}
		return v, nil
	case map[string]interface{}:
		if hash, ok := v["hash"].(string); ok {
			if hash == "" {
				return "", errors.New("empty policy binding hash field")
			}
			return hash, nil
		}
		return "", errors.New("invalid policy binding object, missing 'hash' field")
	default:
		return "", errors.New("unsupported policy binding type")
	}
}

func getEntityInfo(ctx context.Context, logger *logger.Logger) (*entityInfo, error) {
	info := new(entityInfo)

	token := ctxAuth.GetAccessTokenFromContext(ctx, logger)
	if token == nil {
		return nil, err401("missing access token")
	}

	sub, found := token.Get("sub")
	if found {
		var subAssert bool
		info.EntityID, subAssert = sub.(string)
		if !subAssert {
			logger.WarnContext(ctx, "sub not a string")
		}
	} else {
		logger.WarnContext(ctx, "missing sub")
	}

	info.Token = ctxAuth.GetRawAccessTokenFromContext(ctx, logger)

	return info, nil
}

func failedKAORewrap(res map[string]kaoResult, kao *kaspb.UnsignedRewrapRequest_WithKeyAccessObject, err error) {
	res[kao.GetKeyAccessObjectId()] = kaoResult{
		ID:    kao.GetKeyAccessObjectId(),
		Error: err,
	}
}

func addResultsToResponse(response *kaspb.RewrapResponse, result policyKAOResults) {
	for policyID, policyMap := range result {
		policyResults := &kaspb.PolicyRewrapResult{
			PolicyId: policyID,
		}
		for kaoID, kaoRes := range policyMap {
			kaoResult := &kaspb.KeyAccessRewrapResult{
				KeyAccessObjectId: kaoID,
			}
			switch {
			case kaoRes.Error != nil:
				kaoResult.Status = kFailedStatus
				kaoResult.Result = &kaspb.KeyAccessRewrapResult_Error{Error: kaoRes.Error.Error()}
			case kaoRes.Encapped != nil:
				kaoResult.Status = kPermitStatus
				kaoResult.Result = &kaspb.KeyAccessRewrapResult_KasWrappedKey{KasWrappedKey: kaoRes.Encapped}
			default:
				kaoResult.Status = kFailedStatus
				kaoResult.Result = &kaspb.KeyAccessRewrapResult_Error{Error: "kao not processed by kas"}
			}
			policyResults.Results = append(policyResults.Results, kaoResult)
		}
		response.Responses = append(response.Responses, policyResults)
	}
}

// Gets the only value in a singleton map, or an arbitrary value from a map with multiple values.
func getMapValue[Map ~map[K]V, K comparable, V any](m Map) *V {
	for _, v := range m {
		return &v
	}
	return nil
}

func (p *Provider) Rewrap(ctx context.Context, req *connect.Request[kaspb.RewrapRequest]) (*connect.Response[kaspb.RewrapResponse], error) {
	in := req.Msg
	p.Logger.DebugContext(ctx, "REWRAP")

	body, isV1, err := extractSRTBody(ctx, req.Header(), in, *p.Logger)
	if err != nil {
		p.Logger.DebugContext(ctx, "unverifiable srt", "err", err)
		return nil, err
	}

	entityInfo, err := getEntityInfo(ctx, p.Logger)
	if err != nil {
		p.Logger.DebugContext(ctx, "no entity info", "err", err)
		return nil, err
	}

	resp := &kaspb.RewrapResponse{}

	var nanoReqs []*kaspb.UnsignedRewrapRequest_WithPolicyRequest
	var tdf3Reqs []*kaspb.UnsignedRewrapRequest_WithPolicyRequest
	for _, req := range body.GetRequests() {
		switch {
		case req.GetAlgorithm() == kNanoAlgorithm:
			nanoReqs = append(nanoReqs, req)
		case req.GetAlgorithm() == "":
			req.Algorithm = kTDF3Algorithm
			tdf3Reqs = append(tdf3Reqs, req)
		default:
			tdf3Reqs = append(tdf3Reqs, req)
		}
	}
	var results policyKAOResults
	if len(tdf3Reqs) > 0 {
		resp.SessionPublicKey, results = p.tdf3Rewrap(ctx, tdf3Reqs, body.GetClientPublicKey(), entityInfo)
		addResultsToResponse(resp, results)
	} else {
		resp.SessionPublicKey, results = p.nanoTDFRewrap(ctx, nanoReqs, body.GetClientPublicKey(), entityInfo)
		addResultsToResponse(resp, results)
	}

	if isV1 {
		if len(results) != 1 {
			p.Logger.WarnContext(ctx, "400 due to wrong result set size", "results", results)
			return nil, err400("invalid request")
		}
		kaoResults := *getMapValue(results)
		if len(kaoResults) != 1 {
			p.Logger.WarnContext(ctx, "400 due to wrong result set size", "kaoResults", kaoResults, "results", results)
			return nil, err400("invalid request")
		}
		kao := *getMapValue(kaoResults)

		if kao.Error != nil {
			p.Logger.DebugContext(ctx, "forwarding legacy err", "err", kao.Error)
			return nil, kao.Error
		}
		resp.EntityWrappedKey = kao.Encapped //nolint:staticcheck // deprecated but keeping behavior for backwards compatibility
	}

	return connect.NewResponse(resp), nil
}

func (p *Provider) verifyRewrapRequests(ctx context.Context, req *kaspb.UnsignedRewrapRequest_WithPolicyRequest) (*Policy, map[string]kaoResult, error) {
	ctx, span := p.Start(ctx, "tdf3Rewrap")
	defer span.End()

	results := make(map[string]kaoResult)
	anyValidKAOs := false
	p.Logger.DebugContext(ctx, "extracting policy", "requestBody.policy", req.GetPolicy())
	sDecPolicy, policyErr := base64.StdEncoding.DecodeString(req.GetPolicy().GetBody())
	policy := &Policy{}
	if policyErr == nil {
		policyErr = json.Unmarshal(sDecPolicy, policy)
	}

	for _, kao := range req.GetKeyAccessObjects() {
		if policyErr != nil {
			failedKAORewrap(results, kao, err400("bad request"))
			continue
		}

		var dek trust.ProtectedKey
		var err error
		switch kao.GetKeyAccessObject().GetKeyType() {
		case "ec-wrapped":

			if !p.ECTDFEnabled {
				p.Logger.WarnContext(ctx, "ec-wrapped not enabled")
				failedKAORewrap(results, kao, err400("bad request"))
				continue
			}

			// Get the ephemeral public key in PEM format
			ephemeralPubKeyPEM := kao.GetKeyAccessObject().GetEphemeralPublicKey()

			// Get EC key size and convert to mode
			keySize, err := ocrypto.GetECKeySize([]byte(ephemeralPubKeyPEM))
			if err != nil {
				p.Logger.WarnContext(ctx, "failed to get EC key size", "err", err, "kao", kao)
				failedKAORewrap(results, kao, err400("bad request"))
				continue
			}

			mode, err := ocrypto.ECSizeToMode(keySize)
			if err != nil {
				p.Logger.WarnContext(ctx, "failed to convert key size to mode", "err", err, "kao", kao)
				failedKAORewrap(results, kao, err400("bad request"))
				continue
			}

			// Parse the PEM public key
			block, _ := pem.Decode([]byte(ephemeralPubKeyPEM))
			if block == nil {
				p.Logger.WarnContext(ctx, "failed to decode PEM block", "err", err, "kao", kao)
				failedKAORewrap(results, kao, err400("bad request"))
				continue
			}

			pub, err := x509.ParsePKIXPublicKey(block.Bytes)
			if err != nil {
				p.Logger.WarnContext(ctx, "failed to parse public key", "err", err, "kao", kao)
				failedKAORewrap(results, kao, err400("bad request"))
				continue
			}

			ecPub, ok := pub.(*ecdsa.PublicKey)
			if !ok {
				p.Logger.WarnContext(ctx, "not an EC public key", "err", err)
				failedKAORewrap(results, kao, err400("bad request"))
				continue
			}

			// Compress the public key
			compressedKey, err := ocrypto.CompressedECPublicKey(mode, *ecPub)
			if err != nil {
				p.Logger.WarnContext(ctx, "failed to compress public key", "err", err)
				failedKAORewrap(results, kao, err400("bad request"))
				continue
			}

			kid := trust.KeyIdentifier(kao.GetKeyAccessObject().GetKid())
			dek, err = p.GetSecurityProvider().Decrypt(ctx, kid, kao.GetKeyAccessObject().GetWrappedKey(), compressedKey)
			if err != nil {
				p.Logger.WarnContext(ctx, "failed to decrypt EC key", "err", err)
				failedKAORewrap(results, kao, err400("bad request"))
				continue
			}
		case "wrapped":
			var kidsToCheck []trust.KeyIdentifier
			if kao.GetKeyAccessObject().GetKid() != "" {
				kid := trust.KeyIdentifier(kao.GetKeyAccessObject().GetKid())
				kidsToCheck = []trust.KeyIdentifier{kid}
			} else {
				kidsToCheck = p.listLegacyKeys(ctx)
				if len(kidsToCheck) == 0 {
					p.Logger.WarnContext(ctx, "failure to find legacy kids for rsa")
					failedKAORewrap(results, kao, err400("bad request"))
					continue
				}
			}

			dek, err = p.GetSecurityProvider().Decrypt(ctx, kidsToCheck[0], kao.GetKeyAccessObject().GetWrappedKey(), nil)
			for _, kid := range kidsToCheck[1:] {
				p.Logger.WarnContext(ctx, "continue paging through legacy KIDs for kid free kao", "err", err)
				if err == nil {
					break
				}
				dek, err = p.GetSecurityProvider().Decrypt(ctx, kid, kao.GetKeyAccessObject().GetWrappedKey(), nil)
			}
		}
		if err != nil {
			p.Logger.WarnContext(ctx, "failure to decrypt dek", "err", err)
			failedKAORewrap(results, kao, err400("bad request"))
			continue
		}

		// Store policy binding in context for verification
		policyBindingB64Encoded := kao.GetKeyAccessObject().GetPolicyBinding().GetHash()
		policyBinding := make([]byte, base64.StdEncoding.DecodedLen(len(policyBindingB64Encoded)))
		n, err := base64.StdEncoding.Decode(policyBinding, []byte(policyBindingB64Encoded))
		if err != nil {
			p.Logger.WarnContext(ctx, "invalid policy binding encoding", "err", err)
			failedKAORewrap(results, kao, err400("bad request"))
			continue
		}
		if n == 64 { //nolint:mnd // 32 bytes of hex encoded data = 256 bit sha-2
			// Sometimes the policy binding is a b64 encoded hex encoded string
			// Decode it again if so.
			dehexed := make([]byte, hex.DecodedLen(n))
			_, err = hex.Decode(dehexed, policyBinding[:n])
			if err == nil {
				policyBinding = dehexed
			}
		}

		// Verify policy binding using the UnwrappedKeyData interface
		if err := dek.VerifyBinding(ctx, []byte(req.GetPolicy().GetBody()), policyBinding); err != nil {
			p.Logger.WarnContext(ctx, "failure to verify policy binding", "err", err)
			failedKAORewrap(results, kao, err400("bad request"))
			continue
		}

		results[kao.GetKeyAccessObjectId()] = kaoResult{
			ID:  kao.GetKeyAccessObjectId(),
			DEK: dek,
		}

		anyValidKAOs = true
	}

	if policyErr != nil {
		return nil, results, policyErr
	}

	if !anyValidKAOs {
		p.Logger.WarnContext(ctx, "no valid KAOs found")
		return policy, results, errors.New("no valid KAOs")
	}

	return policy, results, nil
}

<<<<<<< HEAD
func (p *Provider) tdf3Rewrap(ctx context.Context, requests []*kaspb.UnsignedRewrapRequest_WithPolicyRequest, clientPublicKey string, entityInfo *entityInfo) (string, policyKAOResults) {
=======
func (p *Provider) listLegacyKeys(ctx context.Context) []trust.KeyIdentifier {
	var kidsToCheck []trust.KeyIdentifier
	p.Logger.InfoContext(ctx, "kid free kao")
	if len(p.Keyring) > 0 {
		// Using deprecated 'keyring' feature for lookup
		for _, k := range p.Keyring {
			if k.Algorithm == security.AlgorithmRSA2048 && k.Legacy {
				kidsToCheck = append(kidsToCheck, trust.KeyIdentifier(k.KID))
			}
		}
		return kidsToCheck
	}

	k, err := p.GetKeyIndex().ListKeys(ctx)
	if err != nil {
		p.Logger.WarnContext(ctx, "KeyIndex.ListKeys failed", "err", err)
	} else {
		for _, key := range k {
			if key.Algorithm() == security.AlgorithmRSA2048 && key.IsLegacy() {
				kidsToCheck = append(kidsToCheck, key.ID())
			}
		}
	}
	return kidsToCheck
}

func (p *Provider) tdf3Rewrap(ctx context.Context, requests []*kaspb.UnsignedRewrapRequest_WithPolicyRequest, clientPublicKey string, entity *entityInfo) (string, policyKAOResults) {
>>>>>>> d08b9397
	if p.Tracer != nil {
		var span trace.Span
		ctx, span = p.Start(ctx, "rewrap-tdf3")
		defer span.End()
	}

	results := make(policyKAOResults)
	var policies []*Policy
	policyReqs := make(map[*Policy]*kaspb.UnsignedRewrapRequest_WithPolicyRequest)
	for _, req := range requests {
		policy, kaoResults, err := p.verifyRewrapRequests(ctx, req)
		policyID := req.GetPolicy().GetId()
		results[policyID] = kaoResults
		if err != nil {
			p.Logger.WarnContext(ctx, "rewrap: verifyRewrapRequests failed", "err", err, "policyID", policyID)
			continue
		}
		policies = append(policies, policy)
		policyReqs[policy] = req
	}

	tok := &entity.Token{
		EphemeralId: "rewrap-token",
		Jwt:         entityInfo.Token,
	}
	pdpAccessResults, accessErr := p.canAccess(ctx, tok, policies)
	if accessErr != nil {
		p.Logger.DebugContext(ctx, "tdf3rewrap: cannot access policy", "err", accessErr, "policies", policies)
		failAllKaos(requests, results, err500("could not perform access"))
		return "", results
	}

	asymEncrypt, err := ocrypto.FromPublicPEMWithSalt(clientPublicKey, security.TDFSalt(), nil)
	if err != nil {
		p.Logger.WarnContext(ctx, "ocrypto.NewAsymEncryption:", "err", err)
		failAllKaos(requests, results, err400("invalid request"))
		return "", results
	}

	var sessionKey string
	if e, ok := asymEncrypt.(ocrypto.ECEncryptor); ok {
		sessionKey, err = e.PublicKeyInPemFormat()
		if err != nil {
			p.Logger.ErrorContext(ctx, "unable to serialize ephemeral key", "err", err)
			// This may be a 500, but could also be caused by a bad clientPublicKey
			failAllKaos(requests, results, err400("invalid request"))
			return "", results
		}
		if !p.ECTDFEnabled {
			p.Logger.ErrorContext(ctx, "ec rewrap not enabled")
			failAllKaos(requests, results, err400("invalid request"))
			return "", results
		}
	}

	for _, pdpAccess := range pdpAccessResults {
		policy := pdpAccess.Policy
		req, ok := policyReqs[policy]
		if !ok {
			p.Logger.WarnContext(ctx, "policy not found in policyReqs", "policy.uuid", policy.UUID)
			continue
		}
		kaoResults, ok := results[req.GetPolicy().GetId()]
		if !ok { // this should not happen
			p.Logger.WarnContext(ctx, "policy not found in policyReq response", "policy.uuid", policy.UUID)
			continue
		}
		access := pdpAccess.Access

		// Audit the TDF3 Rewrap
		kasPolicy := ConvertToAuditKasPolicy(*policy)

		for _, kao := range req.GetKeyAccessObjects() {
			kaoID := kao.GetKeyAccessObjectId()
			kaoRes := kaoResults[kaoID]
			if kaoRes.Error != nil {
				continue
			}

			policyBinding := kao.GetKeyAccessObject().GetPolicyBinding().GetHash()
			auditEventParams := audit.RewrapAuditEventParams{
				Policy:        kasPolicy,
				IsSuccess:     access,
				TDFFormat:     "tdf3",
				Algorithm:     req.GetAlgorithm(),
				PolicyBinding: policyBinding,
			}

			if !access {
				p.Logger.Audit.RewrapFailure(ctx, auditEventParams)
				failedKAORewrap(kaoResults, kao, err403("forbidden"))
				continue
			}

			// Use the Export method with the asymEncrypt encryptor
			encryptedKey, err := kaoRes.DEK.Export(asymEncrypt)
			if err != nil {
				p.Logger.WarnContext(ctx, "rewrap: Export with encryptor failed", "err", err, "clientPublicKey", clientPublicKey)
				p.Logger.Audit.RewrapFailure(ctx, auditEventParams)
				failedKAORewrap(kaoResults, kao, err400("bad key for rewrap"))
				continue
			}
			kaoResults[kaoID] = kaoResult{
				ID:                 kaoID,
				Encapped:           encryptedKey,
				EphemeralPublicKey: asymEncrypt.EphemeralKey(),
			}

			p.Logger.Audit.RewrapSuccess(ctx, auditEventParams)
		}
	}
	return sessionKey, results
}

func (p *Provider) nanoTDFRewrap(ctx context.Context, requests []*kaspb.UnsignedRewrapRequest_WithPolicyRequest, clientPublicKey string, entityInfo *entityInfo) (string, policyKAOResults) {
	ctx, span := p.Start(ctx, "nanoTDFRewrap")
	defer span.End()

	results := make(policyKAOResults)

	var policies []*Policy
	policyReqs := make(map[*Policy]*kaspb.UnsignedRewrapRequest_WithPolicyRequest)

	for _, req := range requests {
		policy, kaoResults := p.verifyNanoRewrapRequests(ctx, req)
		results[req.GetPolicy().GetId()] = kaoResults
		if policy != nil {
			policies = append(policies, policy)
			policyReqs[policy] = req
		}
	}
	// do the access check
	tok := &entity.Token{
		EphemeralId: "rewrap-tok",
		Jwt:         entityInfo.Token,
	}

	pdpAccessResults, accessErr := p.canAccess(ctx, tok, policies)
	if accessErr != nil {
		failAllKaos(requests, results, err500("could not perform access"))
		return "", results
	}

	sessionKey, err := p.GetSecurityProvider().GenerateECSessionKey(ctx, clientPublicKey)
	if err != nil {
		p.Logger.WarnContext(ctx, "failure in GenerateNanoTDFSessionKey", "err", err)
		failAllKaos(requests, results, err400("keypair mismatch"))
		return "", results
	}
	sessionKeyPEM, err := sessionKey.PublicKeyInPemFormat()
	if err != nil {
		p.Logger.WarnContext(ctx, "failure in PublicKeyToPem", "err", err)
		failAllKaos(requests, results, err500(""))
		return "", results
	}

	for _, pdpAccess := range pdpAccessResults {
		policy := pdpAccess.Policy
		req, ok := policyReqs[policy]
		if !ok { // this should not happen
			continue
		}
		kaoResults := results[req.GetPolicy().GetId()]
		access := pdpAccess.Access

		// Audit the Nano Rewrap
		kasPolicy := ConvertToAuditKasPolicy(*policy)

		for _, kao := range req.GetKeyAccessObjects() {
			kaoInfo := kaoResults[kao.GetKeyAccessObjectId()]
			if kaoInfo.Error != nil {
				continue
			}

			auditEventParams := audit.RewrapAuditEventParams{
				Policy:    kasPolicy,
				IsSuccess: access,
				TDFFormat: "Nano",
				Algorithm: req.GetAlgorithm(),
			}

			if !access {
				p.Logger.Audit.RewrapFailure(ctx, auditEventParams)
				failedKAORewrap(kaoResults, kao, err403("forbidden"))
				continue
			}
			cipherText, err := kaoInfo.DEK.Export(sessionKey)
			if err != nil {
				p.Logger.Audit.RewrapFailure(ctx, auditEventParams)
				failedKAORewrap(kaoResults, kao, err403("forbidden"))
				continue
			}

			kaoResults[kao.GetKeyAccessObjectId()] = kaoResult{
				ID:       kao.GetKeyAccessObjectId(),
				Encapped: cipherText,
			}

			p.Logger.Audit.RewrapSuccess(ctx, auditEventParams)
		}
	}
	return sessionKeyPEM, results
}

func (p *Provider) verifyNanoRewrapRequests(ctx context.Context, req *kaspb.UnsignedRewrapRequest_WithPolicyRequest) (*Policy, map[string]kaoResult) {
	results := make(map[string]kaoResult)

	for _, kao := range req.GetKeyAccessObjects() {
		// there should never be multiple KAOs in policy
		if len(req.GetKeyAccessObjects()) != 1 {
			failedKAORewrap(results, kao, err400("NanoTDFs should not have multiple KAOs per Policy"))
			continue
		}

		headerReader := bytes.NewReader(kao.GetKeyAccessObject().GetHeader())
		header, _, err := sdk.NewNanoTDFHeaderFromReader(headerReader)
		if err != nil {
			failedKAORewrap(results, kao, fmt.Errorf("failed to parse NanoTDF header: %w", err))
			return nil, results
		}
		// Lookup KID from nano header
		kid, err := header.GetKasURL().GetIdentifier()
		if err != nil {
			p.Logger.DebugContext(ctx, "nanoTDFRewrap GetIdentifier", "kid", kid, "err", err)
			// legacy nano with KID
			kid, err = p.lookupKid(ctx, security.AlgorithmECP256R1)
			if err != nil {
				p.Logger.ErrorContext(ctx, "failure to find default kid for ec", "err", err)
				failedKAORewrap(results, kao, err400("bad request"))
				continue
			}
			p.Logger.DebugContext(ctx, "nanoTDFRewrap lookupKid", "kid", kid)
		}
		p.Logger.DebugContext(ctx, "nanoTDFRewrap", "kid", kid)
		ecCurve, err := header.ECCurve()
		if err != nil {
			failedKAORewrap(results, kao, fmt.Errorf("ECCurve failed: %w", err))
			return nil, results
		}

		symmetricKey, err := p.GetSecurityProvider().DeriveKey(ctx, trust.KeyIdentifier(kid), header.EphemeralKey, ecCurve)
		if err != nil {
			failedKAORewrap(results, kao, fmt.Errorf("failed to generate symmetric key: %w", err))
			return nil, results
		}

		// extract the policy
		policy, err := extractNanoPolicy(symmetricKey, header)
		if err != nil {
			failedKAORewrap(results, kao, fmt.Errorf("Error extracting policy: %w", err))
			return nil, results
		}

		// check the policy binding
		verify, err := header.VerifyPolicyBinding()
		if err != nil {
			failedKAORewrap(results, kao, fmt.Errorf("failed to verify policy binding: %w", err))
			return nil, results
		}

		if !verify {
			failedKAORewrap(results, kao, errors.New("policy binding verification failed"))
			return nil, results
		}
		results[kao.GetKeyAccessObjectId()] = kaoResult{
			ID:  kao.GetKeyAccessObjectId(),
			DEK: symmetricKey,
		}
		return policy, results
	}
	return nil, results
}

func extractNanoPolicy(symmetricKey trust.ProtectedKey, header sdk.NanoTDFHeader) (*Policy, error) {
	const (
		kIvLen = 12
	)

	var policy Policy
	switch header.PolicyMode {
	case sdk.NanoTDFPolicyModePlainText:
		err := json.Unmarshal(header.PolicyBody, &policy)
		if err != nil {
			return nil, fmt.Errorf("error unmarshalling plaintext policy: %w", err)
		}
		return &policy, nil

	case sdk.NanoTDFPolicyModeEncrypted:
		iv := make([]byte, kIvLen)
		tagSize, err := sdk.SizeOfAuthTagForCipher(header.GetCipher())
		if err != nil {
			return nil, fmt.Errorf("SizeOfAuthTagForCipher failed: %w", err)
		}

		policyData, err := symmetricKey.DecryptAESGCM(iv, header.PolicyBody, tagSize)
		if err != nil {
			return nil, fmt.Errorf("error decrypting policy body: %w", err)
		}

		err = json.Unmarshal(policyData, &policy)
		if err != nil {
			return nil, fmt.Errorf("error unmarshalling encrypted policy: %w", err)
		}
		return &policy, nil
	case sdk.NanoTDFPolicyModeRemote, sdk.NanoTDFPolicyModeEncryptedPolicyKeyAccess:
	default:
		// noop
	}
	return nil, errors.Join(fmt.Errorf("unsupported policy mode: %d", header.PolicyMode), ErrNanoTDFPolicyModeUnsupported)
}

func failAllKaos(reqs []*kaspb.UnsignedRewrapRequest_WithPolicyRequest, results policyKAOResults, err error) {
	for _, req := range reqs {
		for _, kao := range req.GetKeyAccessObjects() {
			failedKAORewrap(results[req.GetPolicy().GetId()], kao, err)
		}
	}
}<|MERGE_RESOLUTION|>--- conflicted
+++ resolved
@@ -598,9 +598,6 @@
 	return policy, results, nil
 }
 
-<<<<<<< HEAD
-func (p *Provider) tdf3Rewrap(ctx context.Context, requests []*kaspb.UnsignedRewrapRequest_WithPolicyRequest, clientPublicKey string, entityInfo *entityInfo) (string, policyKAOResults) {
-=======
 func (p *Provider) listLegacyKeys(ctx context.Context) []trust.KeyIdentifier {
 	var kidsToCheck []trust.KeyIdentifier
 	p.Logger.InfoContext(ctx, "kid free kao")
@@ -627,8 +624,7 @@
 	return kidsToCheck
 }
 
-func (p *Provider) tdf3Rewrap(ctx context.Context, requests []*kaspb.UnsignedRewrapRequest_WithPolicyRequest, clientPublicKey string, entity *entityInfo) (string, policyKAOResults) {
->>>>>>> d08b9397
+func (p *Provider) tdf3Rewrap(ctx context.Context, requests []*kaspb.UnsignedRewrapRequest_WithPolicyRequest, clientPublicKey string, entityInfo *entityInfo) (string, policyKAOResults) {
 	if p.Tracer != nil {
 		var span trace.Span
 		ctx, span = p.Start(ctx, "rewrap-tdf3")
