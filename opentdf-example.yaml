logger:
  level: debug
  type: text
  output: stdout
# DB and Server configurations are defaulted for local development
db:
  host: opentdfdb
#   port: 5432
#   user: postgres
#   password: changeme
services:
  kas:
    enabled: true
    keyring:
      - kid: e1
        alg: ec:secp256r1
      - kid: e2
        alg: ec:secp256r1
      - kid: e3
        alg: ec:secp256r1
      - kid: r1
        alg: rsa:2048
      - kid: e1
        alg: ec:secp256r1
        legacy: true
      - kid: r1
        alg: rsa:2048
        legacy: true
    eccertid: e1
    rsacertid: r1
  policy:
    enabled: true
  entityresolution:
    enabled: true
    url: http://keycloak:8888/auth
    clientid: "tdf-entity-resolution"
    clientsecret: "secret"
    realm: "opentdf"
    legacykeycloak: true
  authorization:
    enabled: true
    ersurl: http://localhost:8080/entityresolution/resolve
    clientid: tdf-authorization-svc
    clientsecret: secret
    tokenendpoint: http://keycloak:8888/auth/realms/opentdf/protocol/openid-connect/token
server:
  auth:
    enabled: true
    enforceDPoP: false
    audience: "http://localhost:8080"
    issuer: http://keycloak:8888/auth/realms/opentdf
    policy:
      ## Default policy for all requests
      default: #"role:standard"
      ## Dot notation is used to access nested claims (i.e. realm_access.roles)
      claim: # realm_access.roles
      ## Maps the external role to the opentdf role
      ## Note: left side is used in the policy, right side is the external role
      map:
      #  standard: opentdf-standard
      #  admin: opentdf-admin
      #  org-admin: opentdf-org-admin

      ## Custom policy (see examples https://github.com/casbin/casbin/tree/master/examples)
      csv: #|
      #  p, role:org-admin, policy:attributes, *, *, allow
      #  p, role:org-admin, policy:subject-mappings, *, *, allow
      #  p, role:org-admin, policy:resource-mappings, *, *, allow
      #  p, role:org-admin, policy:kas-registry, *, *, allow
      #  p, role:org-admin, policy:unsafe, *, *, allow
      ## Custom model (see https://casbin.org/docs/syntax-for-models/)
      model: #|
      #  [request_definition]
      #  r = sub, res, act, obj
      #
      #  [policy_definition]
      #  p = sub, res, act, obj, eft
      #
      #  [role_definition]
      #  g = _, _
      #
      #  [policy_effect]
      #  e = some(where (p.eft == allow)) && !some(where (p.eft == deny))
      #
      #  [matchers]
      #  m = g(r.sub, p.sub) && globOrRegexMatch(r.res, p.res) && globOrRegexMatch(r.act, p.act) && globOrRegexMatch(r.obj, p.obj)
  cors:
    enabled: false
    # '*' to allow any origin or a specific domain like 'https://yourdomain.com'
    allowedorigins: 
      - "*"
    # List of methods. Examples: 'GET,POST,PUT'
    allowedmethods:
      - GET
      - POST
      - PATCH
      - PUT
      - DELETE
      - OPTIONS
    # List of headers that are allowed in a request
    allowedheaders:
      - ACCEPT
      - Authorization
      - Content-Type
      - X-CSRF-Token
    # List of response headers that browsers are allowed to access
    exposedheaders:
      - Link
    # Sets whether credentials are included in the CORS request
    allowcredentials: true
    # Sets the maximum age (in seconds) of a specific CORS preflight request
    maxage: 3600
  grpc:
    reflectionEnabled: true # Default is false
  cryptoProvider:
    type: standard
    standard:
      keys:
        - kid: r1
          alg: rsa:2048
          private: /keys/kas-private.pem
          cert: /keys/kas-cert.pem
        - kid: e1
          alg: ec:secp256r1
          private: /keys/kas-ec-private.pem
          cert: /keys/kas-ec-cert.pem
<<<<<<< HEAD
        - kid: e2
          alg: ec:secp384r1
          private: /keys/kas-secp384r1-private.pem
          cert: /keys/kas-secp384r1-cert.pem
        - kid: e3
          alg: ec:secp521r1
          private: /keys/kas-secp521r1-private.pem
          cert: /keys/kas-secp521r1-cert.pem
  port: 8080
opa:
  embedded: true # Only for local development
=======
  port: 8080
>>>>>>> 685d8b5d
<|MERGE_RESOLUTION|>--- conflicted
+++ resolved
@@ -124,7 +124,6 @@
           alg: ec:secp256r1
           private: /keys/kas-ec-private.pem
           cert: /keys/kas-ec-cert.pem
-<<<<<<< HEAD
         - kid: e2
           alg: ec:secp384r1
           private: /keys/kas-secp384r1-private.pem
@@ -133,9 +132,4 @@
           alg: ec:secp521r1
           private: /keys/kas-secp521r1-private.pem
           cert: /keys/kas-secp521r1-cert.pem
-  port: 8080
-opa:
-  embedded: true # Only for local development
-=======
-  port: 8080
->>>>>>> 685d8b5d
+  port: 8080