--- conflicted
+++ resolved
@@ -97,16 +97,6 @@
 		return nil, err
 	}
 	// get subject mappings
-<<<<<<< HEAD
-	smc := subjectmapping.NewSubjectMappingServiceClient(cc)
-	ins := subjectmapping.GetSubjectSetRequest{
-		Id: "abc",
-	}
-	out, err := smc.GetSubjectSet(ctx, &ins)
-	if err != nil {
-		slog.ErrorContext(ctx, err.Error())
-		return nil, err
-=======
 	// smc := subjectmapping.NewSubjectMappingServiceClient(as.cc)
 	subjectSets := []*subjectmapping.SubjectSet{
 		{
@@ -122,7 +112,6 @@
 				},
 			},
 		},
->>>>>>> ceb20975
 	}
 
 	slog.InfoContext(ctx, "retrieved from subject mappings service", slog.Any("subjectSets: ", subjectSets))
