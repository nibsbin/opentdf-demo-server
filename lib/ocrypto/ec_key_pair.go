package ocrypto

import (
	"crypto/ecdh"
	"crypto/ecdsa"
	"crypto/elliptic"
	"crypto/rand"
	"crypto/sha256"
	"crypto/x509"
	"encoding/pem"
	"errors"
	"fmt"
	"io"
	"strings"

	"golang.org/x/crypto/hkdf"
)

type ECCMode uint8

const (
	ECCModeSecp256r1 ECCMode = 0
	ECCModeSecp384r1 ECCMode = 1
	ECCModeSecp521r1 ECCMode = 2
	ECCModeSecp256k1 ECCMode = 3
)

type ECKeyPair struct {
	PrivateKey *ecdsa.PrivateKey
}

func getCurveFromECCMode(mode ECCMode) (elliptic.Curve, error) {
	var c elliptic.Curve

	switch mode {
	case ECCModeSecp256r1:
		c = elliptic.P256()
	case ECCModeSecp384r1:
		c = elliptic.P384()
	case ECCModeSecp521r1:
		c = elliptic.P521()
	case ECCModeSecp256k1:
		// TODO FIXME - unsupported?
		return nil, errors.New("unsupported ec key pair mode")
	default:
		return nil, fmt.Errorf("invalid ec key pair mode %d", mode)
	}

	return c, nil
}

// NewECKeyPair Generates an EC key pair of the given bit size.
func NewECKeyPair(mode ECCMode) (ECKeyPair, error) {
	var c elliptic.Curve

	var err error = nil

	c, err = getCurveFromECCMode(mode)
	if err != nil {
		return ECKeyPair{}, err
	}

	privateKey, err := ecdsa.GenerateKey(c, rand.Reader)
	if err != nil {
		return ECKeyPair{}, fmt.Errorf("ec.GenerateKey failed: %w", err)
	}

	ecKeyPair := ECKeyPair{PrivateKey: privateKey}
	return ecKeyPair, nil
}

// PrivateKeyInPemFormat Returns private key in pem format.
func (keyPair ECKeyPair) PrivateKeyInPemFormat() (string, error) {
	if keyPair.PrivateKey == nil {
		return "", errors.New("failed to generate PEM formatted private key")
	}

	privateKeyBytes, err := x509.MarshalPKCS8PrivateKey(keyPair.PrivateKey)
	if err != nil {
		return "", fmt.Errorf("x509.MarshalPKCS8PrivateKey failed: %w", err)
	}

	privateKeyPem := pem.EncodeToMemory(
		&pem.Block{
			Type:  "PRIVATE KEY",
			Bytes: privateKeyBytes,
		},
	)
	return string(privateKeyPem), nil
}

// PublicKeyInPemFormat Returns public key in pem format.
func (keyPair ECKeyPair) PublicKeyInPemFormat() (string, error) {
	if keyPair.PrivateKey == nil {
		return "", errors.New("failed to generate PEM formatted public key")
	}

	publicKeyBytes, err := x509.MarshalPKIXPublicKey(&keyPair.PrivateKey.PublicKey)
	if err != nil {
		return "", fmt.Errorf("x509.MarshalPKIXPublicKey failed: %w", err)
	}

	publicKeyPem := pem.EncodeToMemory(
		&pem.Block{
			Type:  "PUBLIC KEY",
			Bytes: publicKeyBytes,
		},
	)

	return string(publicKeyPem), nil
}

// KeySize Return the size of this ec key pair.
func (keyPair ECKeyPair) KeySize() (int, error) {
	if keyPair.PrivateKey == nil {
		return -1, errors.New("failed to return key size")
	}
	return keyPair.PrivateKey.Params().N.BitLen(), nil
}

<<<<<<< HEAD
// CompressedECPublicKey - return a compressed key from the supplied curve and public key
func CompressedECPublicKey(mode ECCMode, pubKey ecdsa.PublicKey) ([]byte, error) {

	curve, err := getCurveFromECCMode(mode)
	if err != nil {
		return nil, fmt.Errorf("x509.MarshalPKIXPublicKey failed: %w", err)
	}

	compressedKey := elliptic.MarshalCompressed(curve, pubKey.X, pubKey.Y)

	return compressedKey, nil
=======
// ConvertToECDHPublicKey convert the ec public key to ECDH public key
func ConvertToECDHPublicKey(key interface{}) (*ecdh.PublicKey, error) {
	switch k := key.(type) {
	case *ecdsa.PublicKey:
		// Convert from ecdsa.PublicKey to ECDHPublicKey
		return k.ECDH()
	case *ecdh.PublicKey:
		// No conversion needed
		return k, nil
	default:
		return nil, fmt.Errorf("unsupported public key type")
	}
}

// ConvertToECDHPrivateKey convert the ec private key to ECDH private key
func ConvertToECDHPrivateKey(key interface{}) (*ecdh.PrivateKey, error) {
	switch k := key.(type) {
	case *ecdsa.PrivateKey:
		// Convert from ecdsa.PublicKey to ECDHPublicKey
		return k.ECDH()
	case *ecdh.PrivateKey:
		// No conversion needed
		return k, nil
	default:
		return nil, fmt.Errorf("unsupported private key type")
	}
}

// CalculateHKDF generate a key using key derivation function.
func CalculateHKDF(salt []byte, secret []byte, keyLen int) ([]byte, error) {
	hkdfObj := hkdf.New(sha256.New, secret, salt, nil)

	derivedKey := make([]byte, keyLen)
	_, err := io.ReadFull(hkdfObj, derivedKey)
	if err != nil {
		return nil, fmt.Errorf("failed to derive hkdf key: %w", err)
	}

	return derivedKey, nil
}

// ECPubKeyFromPem generate ec public from pem format
func ECPubKeyFromPem(pemECPubKey []byte) (*ecdh.PublicKey, error) {
	block, _ := pem.Decode(pemECPubKey)
	if block == nil {
		return nil, fmt.Errorf("failed to parse PEM formatted public key")
	}

	var pub any
	if strings.Contains(string(pemECPubKey), "BEGIN CERTIFICATE") {
		cert, err := x509.ParseCertificate(block.Bytes)
		if err != nil {
			return nil, fmt.Errorf("x509.ParseCertificate failed: %w", err)
		}

		var ok bool
		if pub, ok = cert.PublicKey.(*ecdsa.PublicKey); !ok {
			return nil, fmt.Errorf("failed to parse PEM formatted public key")
		}
	} else {
		var err error
		pub, err = x509.ParsePKIXPublicKey(block.Bytes)
		if err != nil {
			return nil, fmt.Errorf("x509.ParsePKIXPublicKey failed: %w", err)
		}
	}

	switch pub := pub.(type) {
	case *ecdsa.PublicKey:
		return ConvertToECDHPublicKey(pub)
	default:
		break
	}

	return nil, fmt.Errorf("not an ec PEM formatted public key")
}

// ECPrivateKeyFromPem generate ec private from pem format
func ECPrivateKeyFromPem(privateECKeyInPem []byte) (*ecdh.PrivateKey, error) {
	block, _ := pem.Decode(privateECKeyInPem)
	if block == nil {
		return nil, fmt.Errorf("failed to parse PEM formatted private key")
	}

	priv, err := x509.ParsePKCS8PrivateKey(block.Bytes)
	if err != nil {
		return nil, fmt.Errorf("x509.ParsePKCS8PrivateKey failed: %w", err)
	}

	switch privateKey := priv.(type) {
	case *ecdsa.PrivateKey:
		return ConvertToECDHPrivateKey(privateKey)
	default:
		break
	}

	return nil, fmt.Errorf("not an ec PEM formatted private key")
}

// ComputeECDHKey calculate shared secret from public key from one party and the private key from another party.
func ComputeECDHKey(privateKeyInPem []byte, publicKeyInPem []byte) ([]byte, error) {
	ecdhPrivateKey, err := ECPrivateKeyFromPem(privateKeyInPem)
	if err != nil {
		return nil, fmt.Errorf("ocrypto.ECPrivateKeyFromPem failed: %w", err)
	}

	ecdhPublicKey, err := ECPubKeyFromPem(publicKeyInPem)
	if err != nil {
		return nil, fmt.Errorf("ocrypto.ECPubKeyFromPem failed: %w", err)
	}

	sharedKey, err := ecdhPrivateKey.ECDH(ecdhPublicKey)
	if err != nil {
		return nil, fmt.Errorf("there was a problem deriving a shared ECDH key: %w", err)
	}

	return sharedKey, nil
>>>>>>> b8f6e0b5
}<|MERGE_RESOLUTION|>--- conflicted
+++ resolved
@@ -118,7 +118,6 @@
 	return keyPair.PrivateKey.Params().N.BitLen(), nil
 }
 
-<<<<<<< HEAD
 // CompressedECPublicKey - return a compressed key from the supplied curve and public key
 func CompressedECPublicKey(mode ECCMode, pubKey ecdsa.PublicKey) ([]byte, error) {
 
@@ -130,7 +129,8 @@
 	compressedKey := elliptic.MarshalCompressed(curve, pubKey.X, pubKey.Y)
 
 	return compressedKey, nil
-=======
+}
+
 // ConvertToECDHPublicKey convert the ec public key to ECDH public key
 func ConvertToECDHPublicKey(key interface{}) (*ecdh.PublicKey, error) {
 	switch k := key.(type) {
@@ -248,5 +248,4 @@
 	}
 
 	return sharedKey, nil
->>>>>>> b8f6e0b5
 }